--- conflicted
+++ resolved
@@ -157,8 +157,8 @@
   double vcerror = 0.0;
   if ( VCMode ) {
     // voltage-clamp current:
-<<<<<<< HEAD
-//    double vccurrent = VCGain*(x[0] - signal( 0.001 * t, PotentialOutput[0] ));
+/*
+ * //    double vccurrent = VCGain*(x[0] - signal( 0.001 * t, PotentialOutput[0] ));
 
     double Err = x[0] - signal( 0.001 * t, PotentialOutput[0] );
     if (abs(signal( 0.001 * t, PotentialOutput[0] ) - signal( 0.001 * t - 0.001, PotentialOutput[0] )) < 1e-8) {
@@ -172,15 +172,13 @@
     double dt = 0.001;
     double vccurrent = KProp*Err + KInt*IntErr*dt + KDer*(Err-DerErr)/dt;
     DerErr = Err;
-
-=======
+*/
     vcerror = x[0] - signal( 0.001 * t, PotentialOutput[0] );
     double vccurrent = VCGain;
     if ( VCInx >= 0 )
       vccurrent *= x[VCInx]/VCTau;
     else 
       vccurrent *= vcerror;
->>>>>>> 3d5ce70c
     CurrentInput -= vccurrent;
     s -= vccurrent;
   }

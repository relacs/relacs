--- conflicted
+++ resolved
@@ -81,11 +81,7 @@
       buffersize     : 300000
 
 *AudioMonitor
-<<<<<<< HEAD
-  device   : [ "-1 default", "0 HDA Intel PCH: CX20642 Analog (hw:0,0) (2 channels)", "2 HDA Intel PCH: HDMI 0 (hw:0,3) (8 channels)", "3 HDA Intel PCH: HDMI 1 (hw:0,7) (8 channels)", "4 sysdefault (128 channels)", "5 front (2 channels)", "6 surround40 (2 channels)", "7 surround51 (2 channels)", "8 surround71 (2 channels)", "9 hdmi (8 channels)", "10 pulse (32 channels)", "11 dmix (2 channels)", "12 default (32 channels) - default" ]
-=======
   device   : [ "-1 default", "0 HDA Intel HDMI: 0 (hw:0,3) (8 channels)", "1 HDA Intel HDMI: 1 (hw:0,7) (8 channels)", "2 HDA Intel HDMI: 2 (hw:0,8) (8 channels)", "6 hdmi (8 channels)", "7 pulse (32 channels)", "8 default (32 channels) - default" ]
->>>>>>> 183b2911
   enable   : true
   mute     : false
   gain     : 1

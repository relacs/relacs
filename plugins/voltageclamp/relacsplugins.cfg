*Metadata
  Recording:
      Recording quality: [ fair, bad, poor, fair, ok, good ]
      Comment          : ~
      Experimenter     : [ Lukas, Me, You ]
      Temperature      : 27
      ElectrodeProgram : 13
      Cell:
          Cell type: [ TSA, ModelCell, NeuronModel, TSA, ND7/23 ]
      Subject:
          Gene       : [ SCN2A, SCN2A, SCN8A ]
          Variation  : [ WT, R28C ]
          Preparation: ~

*Control: AmplifierControl
  initmode         : [ Voltage-clamp, Bridge, Current-clamp, Dynamic-clamp, Voltage-clamp, Manual selection ]
  resistancecurrent: 1nA
  adjust           : false
  maxresistance    : 100MOhm
  buzzpulse        : 500ms
  showswitchmessage: false
  showbridge       : true
  showcc           : true
  showdc           : true
  showvc           : true
  showmanual       : false
  syncpulse        : 10us
  syncmode         : 0samples
  vcgain           : 100
  vctau            : 1ms

*Control: SpectrumAnalyzer
  intrace   : [ V-1, Current-1, Interval ]
  origin    : [ before end of data, before signal, after signal ]
  offset    : 0ms
  duration  : 1000ms
  resolution: 10Hz
  overlap   : true
  window    : [ Hanning, Bartlett, Blackman, Blackman-Harris, Hamming, Hanning, Parzen, Square, Welch ]
  fmax      : 5000Hz
  decibel   : true
  peak      : true
  pmin      : -50dB

*Control: PeriodHistogram
  duration : 1000ms
  maxjitter: 10us

*Model: NeuronModels
  General:
      Spike generator:
          spikemodel: [ Hodgkin-Huxley, Stimulus, Passive membrane, Morris-Lecar, Hodgkin-Huxley, Connor, Sodium-Current, Wang-Buzsaki ]
          noised    : 0
          deltat    : 0.001ms
          integrator: [ Euler, Midpoint, Runge-Kutta 4 ]
      Voltage clamp:
          vcgain: 100
          vctau : 0.001ms
  Currents:
      Voltage-gated current 1 - activation only:
          gmc  : 0
          emc  : -90mV
          mvmc : -35mV
          mwmc : 10mV
          taumc: 100ms
      Voltage-gated current 2 - activation and inactivation:
          gmhc   : 0
          emhc   : -90mV
          mvmhc  : -40mV
          mwmhc  : 10mV
          taummhc: 10ms
          pmmhc  : 1
          hvmhc  : -40mV
          hwmhc  : 10mV
          tauhmhc: 10ms
          pmhhc  : 1

*Model: Stimulus
  Input:
      gain  : 1
      offset: 0muA/cm^2

*Model: Passive membrane
  Parameter:
      R: 50MOhm
      C: 25pF
  Input:
      gain  : 1
      offset: 0muA/cm^2

*Model: Morris-Lecar
  General:
      params: [ Type I, Custom, Type I, Type II ]
  Calcium current:
      gca : 4nS
      eca : 120mV
      mvca: -1.2mV
      mkca: 18mV
  Potassium current:
      gk   : 8nS
      ek   : -80mV
      mvk  : 12mV
      mkk  : 17.4mV
      mphik: 0.067kHz
  Leak current:
      gl: 2nS
      el: -60mV
      c : 20pF
  Input:
      timescale: 2
      gain     : 1
      offset   : 0muA/cm^2

*Model: Hodgkin-Huxley
  Sodium current:
      gna: 100mS/cm^2
      ena: 50mV
  Potassium current:
      gk: 0mS/cm^2
      ek: -77mV
  Leak current:
      gl : 0.1mS/cm^2
      el : 0mV
      c  : 1muF/cm^2
      phi: 0.1
  Input:
      gain  : 0
      offset: 0muA/cm^2

*Model: Connor
  Sodium current:
      gna: 120mS/cm^2
      ena: 50mV
  Potassium current:
      gk: 0mS/cm^2
      ek: -77mV
  A current:
      gka: 0mS/cm^2
      eka: -80mV
  Leak current:
      gl : 0mS/cm^2
      el : -22mV
      c  : 1muF/cm^2
      phi: 1
  Input:
      gain  : 20
      offset: 0muA/cm^2

*Model: Sodium-Current
  Sodium current:
      gna: 1mS/cm^2
      ena: 42.697mV
  Leak current:
      gl : 0.001mS/cm^2
      el : -54.384mV
      c  : 1muF/cm^2
      phi: 1
  Input:
      gain  : 1
      offset: 0muA/cm^2

*Model: Wang-Buzsaki
  Sodium current:
      gna: 35mS/cm^2
      ena: 55mV
  Potassium current:
      gk: 0mS/cm^2
      ek: -90mV
  Leak current:
      gl : 0mS/cm^2
      el : -65mV
      c  : 1muF/cm^2
      phi: 5
  Input:
      gain  : 5
      offset: 0muA/cm^2

*Event Detector: Spikes-1
  Detector:
      threshold: 200.0mV
  Indicators:
      log: true

*RePro: Pause
  duration : 0sec
  savedata : true
  plotwidth: 1sec

*RePro: Record
  duration : 1sec
  plotwidth: 0sec
  dioout   : false
  diodevice: dio-1
  dioline  : 0

*RePro: SaveTraces
  General:
      duration : 1sec
      savedata : false
      split    : false
      dioout   : false
      diodevice: dio-1
      dioline  : 0
  Analog input traces:
      trace-V-1      : true
      trace-Current-1: true
      trace-Interval : true
  Events:
      events-Spikes-1: true

*RePro: SetAttenuatorGain
  outrace    : V-1
  gain       : 1
  interactive: true

*RePro: SetDigitalOutput
  device     : dio-1
  line       : 0
  value      : 0
  interactive: false

*RePro: SetInputGain
  intrace    : [ V-1, Current-1, Interval ]
  gainindex  : 0
  interactive: false

*RePro: SetOutput
  outtrace   : [ Current-1, Potential-1 ]
  value      : 10nA
  intensity  : 1
  interactive: false

*RePro: Spectrogram
  intrace : [ V-1, Current-1, Interval ]
  width   : 100ms
  step    : 0ms
  tmax    : 10s
  duration: 0s
  size    : [ "1024", "64", "128", "256", "512", "1024", "2048", "4096", "8192", "16384", "32768", "65536", "131072", "262144", "524288", "1048576" ]
  overlap : true
  window  : [ Hanning, Bartlett, Blackman, Blackman-Harris, Hamming, Hanning, Parzen, Square, Welch ]
  powermax: true
  fmax    : 2000Hz
  pmax    : 0dB
  pmin    : -50dB

*RePro: TransferFunction
  Stimulus:
      outtrace  : [ Current-1, Potential-1 ]
      offsetbase: [ custom, current ]value
      offset    : 0nA
      amplitude : 0.05nA
      clip      : 4
      intensity : 1
      fmin      : 0Hz
      fmax      : 100Hz
      duration  : 10s
      pause     : 1s
      repeats   : 100
  Analysis:
      intrace      : [ V-1, Current-1, Interval ]
      size         : [ "1024", "64", "128", "256", "512", "1024", "2048", "4096", "8192", "16384", "32768", "65536", "131072", "262144", "524288", "1048576" ]
      overlap      : true
      window       : [ Hanning, Bartlett, Blackman, Blackman-Harris, Hamming, Hanning, Parzen, Square, Welch ]
      plotstdevs   : false
      plotcoherence: true
      plotdecibel  : false

*RePro: Wait
  absdate: false
  date   : ~
  days   : 0days
  time   : "00:00:00.000"

*RePro: AttenuatorCheck
  outtrace : [ Current-1, Potential-1 ]
  intrace  : [ V-1, Current-1, Interval ]
  duration : 1s
  type     : [ attenuation, noise ]
  frequency: 100Hz
  amplitude: 1Vmax
  minlevel : 0dB
  maxlevel : 100dB
  dlevel   : 1dB
  adjust   : true

*RePro: InputRangeCheck
  outtrace: [ Current-1, Potential-1 ]
  intrace : [ V-1, Current-1, Interval ]
  duration: 100ms
  pause   : 100ms
  amplnum : 21

*RePro: RestartDelay
  duration: 100ms
  repeats : 100
  intrace : [ V-1, Current-1, Interval ]

*RePro: StimulusDelay
  intrace   : [ V-1, Current-1, Interval ]
  outtrace  : [ Current-1, Potential-1 ]
  intensity : 1
  samplerate: 20kHz
  duration  : 10ms
  pause     : 30ms
  repeats   : 1000
  setdelay  : [ none, minimum, mean ]

*RePro: BridgeTest
  amplitude   : 1nA
  duration    : 20ms
  pause       : 20ms
  average     : 10
  skipspikes  : true
  dynamicrange: false
  rate        : 0.01
  plottrace   : false

*RePro: CalibrateSyncPulse
  imin    : -1nA
  imax    : 1nA
  istep   : 0.001nA
  skipwin : 1000ms
  duration: 1000ms

*RePro: CapacityCompensation
  amplitude   : 0.5nA
  duration    : 20ms
  frequency   : 3000Hz
  showcycles  : 8
  pause       : 20ms
  average     : 10
  skipspikes  : true
  dynamicrange: false
  rate        : 0.01
  autobridge  : true

*RePro: Iontophoresis
  durationpos  : 1s
  amplitudepos : 1nA
  pausepos     : 1s
  durationneg  : 1s
  amplitudeneg : 1nA
  pauseneg     : 1s
  fortunes     : true
  fortuneperiod: 10s

*RePro: SetLeak
  interactive   : true
  preset        : [ previous, zero, custom ]values
  g             : 0nS
  E             : 0mV
  reversaltorest: true
  involtage     : [ V-1, Current-1, Interval ]
  duration      : 100ms

*RePro: SetVGate
  interactive   : true
  preset        : [ previous, zero, custom ]values
  g             : 0nS
  E             : 0mV
  vmid          : 0mV
  width         : 0mV
  tau           : 10ms
  reversaltorest: true
  involtage     : [ V-1, Current-1, Interval ]
  duration      : 100ms

*RePro: FICurve
  Stimuli:
      ibase        : [ zero, DC, threshold ]
      imin         : -0.5nA
      imax         : 1.5nA
      istep        : 0.01nA
      optimizedimin: 0.3nA
      manualskip   : true
  Timing:
      duration    : 300ms
      delay       : 100ms
      pause       : 1000ms
      ishuffle    : [ Up, Down, AlternateInUp, AlternateInDown, AlternateOutUp, AlternateOutDown, Random, PseudoRandom ]
      shuffle     : [ Random, Up, Down, AlternateInUp, AlternateInDown, AlternateOutUp, AlternateOutDown, Random, PseudoRandom ]
      iincrement  : -1
      singlerepeat: 1
      blockrepeat : 2
      repeats     : 3
  Analysis:
      optimize        : true
      fmax            : 150Hz
      vmax            : -40mV
      numpoints       : 0
      sswidth         : 100ms
      ignorenoresponse: true
      diffincrement   : 8
      maxratediff     : 20Hz

*RePro: FindRate
  rate             : 10Hz
  ratetol          : 1Hz
  startamplitudesrc: [ custom, DC, threshold, previous ]
  startamplitude   : 0.45nA
  amplitudestep    : 0.1nA
  duration         : 2000ms
  skipwin          : 100ms

*RePro: MembraneResistance
  Stimulus:
      amplitude: 0.1nA
      duration : 200ms
      pause    : 600ms
      repeats  : 0
  Analysis:
      skipspikes : true
      sswidth    : 50ms
      nossfit    : false
      plotstdev  : true
      setdata    : [ rest only, always, never ]
      checkoutput: Current-1

*RePro: PhaseResettingCurve
  dcamplitudesrc: [ DC, custom, DC ]
  dcamplitude   : 0.1nA
  amplitude     : 0.2nA
  duration      : 1ms
  nperiods      : 5
  repeats       : 100
  rateduration  : 1000ms
  averageisis   : 10test-pulses
  minsave       : 10

*RePro: SetDC
  outcurrent     : Current-1
  dcamplitudesel : [ to previous value, to absolute value, to previous value, to a fraction of the threshold, relative to threshold ]
  dcamplitude    : 0V
  dcamplitudefrac: 90%
  dcamplitudedecr: 0V
  interactive    : true
  dcamplitudestep: [ "0.2", "0.001", "0.002", "0.005", "0.01", "0.02", "0.05", "0.1", "0.2", "0.5", "1" ]V
  showstep       : true
  duration       : 20seconds
  update         : 1seconds
  showstdev      : true

*RePro: Simple
  intrace   : V-1
  outtrace  : [ Current-1, Potential-1 ]
  amplitude : 0.3nA
  duration  : 10ms
  stimulus  : [ sine 1p, constant, ramp, sine 1p, sine 2p, zero ]
  samerate  : true
  samplerate: 1kHz
  pause     : 10ms
  repeats   : 0
  save      : false

*RePro: SingleStimulus
  Waveform:
      waveform     : [ Sine, From file, Const, Sine, Rectangular, Triangular, Sawup, Sawdown, Alpha, Whitenoise, OUnoise, Sweep ]
      stimfile     : ~
      stimampl     : 0
      amplitude    : 0.5nA
      freqsel      : [ frequency, period, number of periods ]
      freq         : 20Hz
      period       : 100ms
      numperiods   : 1
      pulsesel     : [ duty-cycle, pulse duration, duty-cycle ]
      pulseduration: 10ms
      dutycycle    : 50%
      tau          : 1000ms
      seed         : 0
      startfreq    : 1.00Hz
      endfreq      : 100.00Hz
      cycleramp    : 0ms
      duration     : 1000ms
      ramp         : 0ms
  Stimulus:
      offset    : 0nA
      offsetbase: [ amplitude, absolute, amplitude, current, threshold, previous ]
      samerate  : true
      samplerate: 1kHz
      repeats   : 10times
      pause     : 1000ms
      before    : 100ms
      after     : 100ms
      outtrace  : [ Current-1, Potential-1 ]
  Offset - search:
      userate       : false
      rate          : 100Hz
      ratetol       : 5Hz
      offsetstep    : 8nA
      searchrepeats : 2times
      silentrate    : 0Hz
      maxsilent     : 1
      skippause     : true
      maxsearch     : 1intensities
      method        : [ Bisect, Interpolate ]
      minslope      : 4Hz/nA
      searchduration: 0ms
      searchpause   : 0ms
  Analysis:
      skipwin     : 100ms
      sigma       : 10ms
      storevoltage: true
      plot        : [ Firing rate, Current voltage trace, Mean voltage trace, Current and mean voltage trace, Firing rate ]
      Save stimuli:
          storemode : [ session, repro, custom ]path
          storepath : ~
          storelevel: [ all, generated, noise, none ]stimuli

*RePro: VICurve
  Stimuli:
      ibase: [ zero, DC, threshold ]
      imin : -1nA
      imax : 1nA
      istep: 0.1nA
      userm: false
      vstep: 1mV
  Timing:
      duration    : 100ms
      delay       : 100ms
      pause       : 400ms
      ishuffle    : [ Up, Down, AlternateInUp, AlternateInDown, AlternateOutUp, AlternateOutDown, Random, PseudoRandom ]
      shuffle     : [ Random, Up, Down, AlternateInUp, AlternateInDown, AlternateOutUp, AlternateOutDown, Random, PseudoRandom ]
      iincrement  : -2
      singlerepeat: 1
      blockrepeat : 4
      repeats     : 1
  Analysis:
      vmin     : -100mV
      sswidth  : 50ms
      ton      : 10ms
      plotstdev: true

*RePro: Activation
  pn              : -4
  qualitycontrol  : true
  currentpulse    : true
  pulseamplitude  : -0.05
  pulseduration   : 100ms
  duration        : 80ms
  pause           : 400ms
  repeats         : 1
  holdingpotential: -100mV
  mintest         : -80mV
<<<<<<< HEAD
  maxtest         : 100mV
  teststep        : 20mV
=======
  maxtest         : 70mV
  teststep        : 50mV
>>>>>>> 63729745
  fitdelay        : 0.5ms
  minrevpot       : -50mV
  maxrevpot       : 200mV

*RePro: Inactivation
  pn               : -4
  qualitycontrol   : true
  currentpulse     : false
  pulseamplitude   : -0.05
  pulseduration    : 100ms
  duration0        : 10ms
  duration1        : 100ms
  duration2        : 100ms
  pause            : 400ms
  repeats          : 1
  holdingpotential0: -100mV
  holdingpotential1: 10mV
  mintest          : -100mV
  maxtest          : 0mV
  teststep         : 5mV

*RePro: membranetest
  holdingpotential: 0mV
  amplitude       : 20mV
  duration        : 4ms
  pause           : 100ms
  repeats         : 3
  infinite        : true
  plotstd         : false

*RePro: Ramp
  pn              : -4
  qualitycontrol  : true
  currentpulse    : false
  pulseamplitude  : -0.05
  pulseduration   : 100ms
  pause           : 400ms
  repeats         : 1
  holdingpotential: -100mV
  mintest         : -100mV
  maxtest         : 80mV
  srange          : "800.0, 400.0, 200.0, 100.0, 50.0, 25.0, 12.5, 6.25"mV/s

*RePro: Recovery
  pn               : -4
  qualitycontrol   : true
  currentpulse     : false
  pulseamplitude   : -0.05
  pulseduration    : 100ms
  duration0        : 10ms
  duration1        : 100ms
  duration2        : 100ms
  pause            : 400ms
  repeats          : 1
  holdingpotential0: -100mV
  holdingpotential1: 30mV
  trange           : "1.0, 2.0, 5.0, 10.0, 20.0, 50.0, 100.0, 200.0, 500.0, 1000.0"ms
  mintest          : -120mV
  maxtest          : -30mV
  teststep         : 5mV

*RePro: SinusSum
<<<<<<< HEAD
  pn              : -4
  qualitycontrol  : true
  currentpulse    : false
  pulseamplitude  : -0.05
=======
  pn              : 0
  qualitycontrol  : false
  currentpulse    : true
  pulseamplitude  : -0.1
>>>>>>> 63729745
  pulseduration   : 100ms
  duration        : 1s
  pause           : 1000ms
  repeats         : 1
  holdingpotential: -100mV
  V0              : -50.7mV
  amplitudes      : "60.31,  40.67, 30.12, 40.52"mV
  frequencies     : "14.4, 86.7, 144.8, 392.8"Hz

*RePro: SubthresholdInactivation
  pn               : -4
  qualitycontrol   : true
  currentpulse     : false
  pulseamplitude   : -0.1
  pulseduration    : 100ms
  duration0        : 10ms
  duration1        : 100ms
  pause            : 400ms
  repeats          : 1
  holdingpotential0: -100mV
  holdingpotential1: -100mV
  trange           : "1.0, 2.0, 5.0, 10.0, 20.0, 50.0, 100.0, 200.0, 500.0, 1000.0"ms
  mintest          : -90mV
  maxtest          : -10mV
  teststep         : 5mV

*RePro: Summary
  plotall: true
  taumax : 15ms

*RePro: Tail
  pn               : -4
  qualitycontrol   : true
  currentpulse     : true
  pulseamplitude   : -0.05
  pulseduration    : 100ms
  duration0        : 10ms
  duration2        : 100ms
  pause            : 400ms
  repeats          : 1
  holdingpotential0: -100mV
  mintest          : -120mV
  maxtest          : 100mV
  teststep         : 5mV
  auto             : true
  duration1        : 0.6ms
  holdingpotential1: -5mV
  beforeMin        : 0ms
<|MERGE_RESOLUTION|>--- conflicted
+++ resolved
@@ -542,13 +542,8 @@
   repeats         : 1
   holdingpotential: -100mV
   mintest         : -80mV
-<<<<<<< HEAD
-  maxtest         : 100mV
-  teststep        : 20mV
-=======
   maxtest         : 70mV
   teststep        : 50mV
->>>>>>> 63729745
   fitdelay        : 0.5ms
   minrevpot       : -50mV
   maxrevpot       : 200mV
@@ -611,17 +606,10 @@
   teststep         : 5mV
 
 *RePro: SinusSum
-<<<<<<< HEAD
   pn              : -4
   qualitycontrol  : true
-  currentpulse    : false
+  currentpulse    : true
   pulseamplitude  : -0.05
-=======
-  pn              : 0
-  qualitycontrol  : false
-  currentpulse    : true
-  pulseamplitude  : -0.1
->>>>>>> 63729745
   pulseduration   : 100ms
   duration        : 1s
   pause           : 1000ms

*Control: AmplifierControl
  initmode         : [ Voltage-clamp, Bridge, Current-clamp, Dynamic-clamp, Voltage-clamp, Manual selection ]
  resistancecurrent: 1nA
  adjust           : false
  maxresistance    : 100MOhm
  buzzpulse        : 500ms
  showswitchmessage: false
  showbridge       : true
  showcc           : true
  showdc           : true
  showvc           : true
  showmanual       : false
  syncpulse        : 10us
  syncmode         : 0samples
  vcgain           : 100
  vctau            : 1ms

*Control: SpectrumAnalyzer
  intrace   : [ V-1, Current-1 ]
  origin    : [ before end of data, before signal, after signal ]
  offset    : 0ms
  duration  : 1000ms
  resolution: 10Hz
  overlap   : true
  window    : [ Hanning, Bartlett, Blackman, Blackman-Harris, Hamming, Hanning, Parzen, Square, Welch ]
  fmax      : 5000Hz
  decibel   : true
  peak      : true
  pmin      : -50dB

*Control: PeriodHistogram
  duration : 1000ms
  maxjitter: 10us

*Model: NeuronModels
  General:
      Spike generator:
          spikemodel: [ Hodgkin-Huxley, Stimulus, Passive membrane, Morris-Lecar, Hodgkin-Huxley, Connor, Sodium-Current, Wang-Buzsaki ]
          noised    : 0
          deltat    : 0.001ms
          integrator: [ Euler, Midpoint, Runge-Kutta 4 ]
      Voltage clamp:
          vcgain: 100
          vctau : 0.001ms
  Currents:
      Voltage-gated current 1 - activation only:
          gmc  : 0
          emc  : -90mV
          mvmc : -35mV
          mwmc : 10mV
          taumc: 100ms
      Voltage-gated current 2 - activation and inactivation:
          gmhc   : 0
          emhc   : -90mV
          mvmhc  : -40mV
          mwmhc  : 10mV
          taummhc: 10ms
          pmmhc  : 1
          hvmhc  : -40mV
          hwmhc  : 10mV
          tauhmhc: 10ms
          pmhhc  : 1

*Model: Stimulus
  Input:
      gain  : 1
      offset: 0muA/cm^2

*Model: Passive membrane
  Parameter:
      R: 50MOhm
      C: 25pF
  Input:
      gain  : 1
      offset: 0muA/cm^2

*Model: Morris-Lecar
  General:
      params: [ Type I, Custom, Type I, Type II ]
  Calcium current:
      gca : 4nS
      eca : 120mV
      mvca: -1.2mV
      mkca: 18mV
  Potassium current:
      gk   : 8nS
      ek   : -80mV
      mvk  : 12mV
      mkk  : 17.4mV
      mphik: 0.067kHz
  Leak current:
      gl: 2nS
      el: -60mV
      c : 20pF
  Input:
      timescale: 2
      gain     : 1
      offset   : 0muA/cm^2

*Model: Hodgkin-Huxley
  Sodium current:
      gna      : 100mS/cm^2
      ena      : 50mV
      slowinact: true
  Potassium current:
      gk: 0mS/cm^2
      ek: -77mV
  Leak current:
      gl : 0mS/cm^2
      el : 0mV
      c  : 5muF/cm^2
      phi: 1
  Input:
      gain  : 1
      offset: 0muA/cm^2

*Model: Connor
  Sodium current:
      gna      : 120mS/cm^2
      ena      : 50mV
      slowinact: false
  Potassium current:
      gk: 0mS/cm^2
      ek: -77mV
  A current:
      gka: 0mS/cm^2
      eka: -80mV
  Leak current:
      gl : 0mS/cm^2
      el : -22mV
      c  : 1muF/cm^2
      phi: 1
  Input:
      gain  : 20
      offset: 0muA/cm^2

*Model: Sodium-Current
  Sodium current:
      gna: 1mS/cm^2
      ena: 42.697mV
  Leak current:
      gl : 0.001mS/cm^2
      el : -54.384mV
      c  : 1muF/cm^2
      phi: 1
  Input:
      gain  : 1
      offset: 0muA/cm^2

*Model: Wang-Buzsaki
  Sodium current:
      gna      : 35mS/cm^2
      ena      : 55mV
      slowinact: false
  Potassium current:
      gk: 0mS/cm^2
      ek: -90mV
  Leak current:
      gl : 0mS/cm^2
      el : -65mV
      c  : 1muF/cm^2
      phi: 5
  Input:
      gain  : 5
      offset: 0muA/cm^2

*Event Detector: Spikes-1
  Detector:
      threshold: 200.0mV
      abspeak  : 200.0mV
  Indicators:
      log: true

*RePro: Pause
  duration : 0sec
  savedata : true
  plotwidth: 1sec

*RePro: Record
  duration : 1sec
  plotwidth: 0sec
  dioout   : false
  diodevice: dio-1
  dioline  : 0

*RePro: SaveTraces
  General:
      duration : 1sec
      savedata : false
      split    : false
      dioout   : false
      diodevice: dio-1
      dioline  : 0
  Analog input traces:
      trace-V-1      : true
      trace-Current-1: true
  Events:
      events-Spikes-1: true

*RePro: SetAttenuatorGain
  outtrace   : [ Current-1, Potential-1 ]
  gain       : 1
  interactive: true

*RePro: SetDigitalOutput
  device     : dio-1
  line       : 0
  value      : 0
  interactive: false

*RePro: SetInputGain
  intrace    : [ V-1, Current-1 ]
  gainindex  : 0
  interactive: false

*RePro: SetOutput
  outtrace   : [ Current-1, Potential-1 ]
  value      : 10nA
  intensity  : 1
  interactive: false

*RePro: Spectrogram
  intrace : [ V-1, Current-1 ]
  width   : 100ms
  step    : 0ms
  tmax    : 10s
  duration: 0s
  size    : [ "1024", "64", "128", "256", "512", "1024", "2048", "4096", "8192", "16384", "32768", "65536", "131072", "262144", "524288", "1048576" ]
  overlap : true
  window  : [ Hanning, Bartlett, Blackman, Blackman-Harris, Hamming, Hanning, Parzen, Square, Welch ]
  powermax: true
  fmax    : 2000Hz
  pmax    : 0dB
  pmin    : -50dB

*RePro: TransferFunction
  Stimulus:
      outtrace  : [ Current-1, Potential-1 ]
      offsetbase: [ custom, current ]value
      offset    : 0nA
      amplitude : 1e+05nA
      clip      : 12
      intensity : 1
      fmin      : 0Hz
      fmax      : 1000Hz
      duration  : 45s
      pause     : 1s
      repeats   : 1
  Analysis:
      intrace      : [ V-1, Current-1 ]
      size         : [ "1024", "64", "128", "256", "512", "1024", "2048", "4096", "8192", "16384", "32768", "65536", "131072", "262144", "524288", "1048576" ]
      overlap      : true
      window       : [ Hanning, Bartlett, Blackman, Blackman-Harris, Hamming, Hanning, Parzen, Square, Welch ]
      plotstdevs   : false
      plotcoherence: true
      plotdecibel  : false

*RePro: Wait
  absdate: false
  date   : ~
  days   : 0days
  time   : "00:00:00.000"

*RePro: AttenuatorCheck
  outtrace : [ Current-1, Potential-1 ]
  intrace  : [ V-1, Current-1 ]
  duration : 1s
  type     : [ attenuation, noise ]
  frequency: 100Hz
  amplitude: 1Vmax
  minlevel : 0dB
  maxlevel : 100dB
  dlevel   : 1dB
  adjust   : true

*RePro: InputRangeCheck
  outtrace: [ Current-1, Potential-1 ]
  intrace : [ V-1, Current-1 ]
  duration: 100ms
  pause   : 100ms
  amplnum : 21

*RePro: RestartDelay
  duration: 100ms
  repeats : 100
  intrace : [ V-1, Current-1 ]

*RePro: StimulusDelay
  intrace   : [ V-1, Current-1 ]
  outtrace  : [ Current-1, Potential-1 ]
  intensity : 1
  samplerate: 20kHz
  duration  : 10ms
  pause     : 30ms
  repeats   : 1000
  setdelay  : [ none, minimum, mean ]

*RePro: BridgeTest
  amplitude   : 1nA
  duration    : 20ms
  pause       : 20ms
  average     : 10
  skipspikes  : true
  dynamicrange: false
  rate        : 0.01
  plottrace   : false

*RePro: CalibrateSyncPulse
  imin    : -1nA
  imax    : 1nA
  istep   : 0.001nA
  skipwin : 1000ms
  duration: 1000ms

*RePro: CapacityCompensation
  amplitude   : 0.5nA
  duration    : 20ms
  frequency   : 3000Hz
  showcycles  : 8
  pause       : 20ms
  average     : 10
  skipspikes  : true
  dynamicrange: false
  rate        : 0.01
  autobridge  : true

*RePro: Iontophoresis
  durationpos  : 1s
  amplitudepos : 1nA
  pausepos     : 1s
  durationneg  : 1s
  amplitudeneg : 1nA
  pauseneg     : 1s
  fortunes     : true
  fortuneperiod: 10s

*RePro: SetLeak
  interactive   : true
  preset        : [ previous, zero, custom ]values
  g             : 0nS
  E             : 0mV
  reversaltorest: true
  involtage     : [ V-1, Current-1 ]
  duration      : 100ms

*RePro: SetVGate
  interactive   : true
  preset        : [ previous, zero, custom ]values
  g             : 0nS
  E             : 0mV
  vmid          : 0mV
  width         : 0mV
  tau           : 10ms
  reversaltorest: true
  involtage     : [ V-1, Current-1 ]
  duration      : 100ms

*RePro: FICurve
  Stimuli:
      ibase        : [ zero, DC, threshold ]
      imin         : -0.5nA
      imax         : 1.5nA
      istep        : 0.01nA
      optimizedimin: 0.3nA
      manualskip   : true
  Timing:
      duration    : 300ms
      delay       : 100ms
      pause       : 1000ms
      ishuffle    : [ Up, Down, AlternateInUp, AlternateInDown, AlternateOutUp, AlternateOutDown, Random, PseudoRandom ]
      shuffle     : [ Random, Up, Down, AlternateInUp, AlternateInDown, AlternateOutUp, AlternateOutDown, Random, PseudoRandom ]
      iincrement  : -1
      singlerepeat: 1
      blockrepeat : 2
      repeats     : 3
  Analysis:
      optimize        : true
      fmax            : 150Hz
      vmax            : -40mV
      numpoints       : 0
      sswidth         : 100ms
      ignorenoresponse: true
      diffincrement   : 8
      maxratediff     : 20Hz

*RePro: FindRate
  rate             : 10Hz
  ratetol          : 1Hz
  startamplitudesrc: [ custom, DC, threshold, previous ]
  startamplitude   : 0.45nA
  amplitudestep    : 0.1nA
  duration         : 2000ms
  skipwin          : 100ms

*RePro: MembraneResistance
  Stimulus:
      amplitude: 0.1nA
      duration : 200ms
      pause    : 600ms
      repeats  : 0
  Analysis:
      skipspikes : true
      sswidth    : 50ms
      nossfit    : false
      plotstdev  : true
      setdata    : [ rest only, always, never ]
      checkoutput: Current-1

*RePro: PhaseResettingCurve
  dcamplitudesrc: [ DC, custom, DC ]
  dcamplitude   : 0.1nA
  amplitude     : 0.2nA
  duration      : 1ms
  nperiods      : 5
  repeats       : 100
  rateduration  : 1000ms
  averageisis   : 10test-pulses
  minsave       : 10

*RePro: SetDC
  outcurrent     : Current-1
  dcamplitudesel : [ to previous value, to absolute value, to previous value, to a fraction of the threshold, relative to threshold ]
  dcamplitude    : 0V
  dcamplitudefrac: 90%
  dcamplitudedecr: 0V
  interactive    : true
  dcamplitudestep: [ "0.2", "0.001", "0.002", "0.005", "0.01", "0.02", "0.05", "0.1", "0.2", "0.5", "1" ]V
  showstep       : true
  duration       : 20seconds
  update         : 1seconds
  showstdev      : true

*RePro: Simple
  intrace   : V-1
  outtrace  : [ Current-1, Potential-1 ]
  amplitude : 0.3nA
  duration  : 10ms
  stimulus  : [ sine 1p, constant, ramp, sine 1p, sine 2p, zero ]
  samerate  : true
  samplerate: 1kHz
  pause     : 10ms
  repeats   : 0
  save      : false

*RePro: SingleStimulus
  Waveform:
      waveform     : [ Whitenoise, From file, Const, Sine, Rectangular, Triangular, Sawup, Sawdown, Alpha, Whitenoise, OUnoise, Sweep ]
      stimfile     : ~
      stimampl     : 0
      amplitude    : 0.3nA
      freqsel      : [ frequency, period, number of periods ]
      freq         : 20Hz
      period       : 100ms
      numperiods   : 1
      pulsesel     : [ duty-cycle, pulse duration, duty-cycle ]
      pulseduration: 10ms
      dutycycle    : 50%
      tau          : 1000ms
      seed         : 0
      startfreq    : 1.00Hz
      endfreq      : 100.00Hz
      cycleramp    : 0ms
      duration     : 4000ms
      ramp         : 0ms
  Stimulus:
      offset    : 0nA
      offsetbase: [ amplitude, absolute, amplitude, current, threshold, previous ]
      samerate  : true
      samplerate: 1kHz
      repeats   : 10times
      pause     : 1000ms
      before    : 20ms
      after     : 20ms
      outtrace  : [ Current-1, Potential-1 ]
  Offset - search:
      userate       : false
      rate          : 100Hz
      ratetol       : 5Hz
      offsetstep    : 8nA
      searchrepeats : 2times
      silentrate    : 0Hz
      maxsilent     : 1
      skippause     : true
      maxsearch     : 1intensities
      method        : [ Bisect, Interpolate ]
      minslope      : 4Hz/nA
      searchduration: 0ms
      searchpause   : 0ms
  Analysis:
      skipwin     : 0ms
      sigma       : 10ms
      storevoltage: true
      plot        : [ Firing rate, Current voltage trace, Mean voltage trace, Current and mean voltage trace, Firing rate ]
      Save stimuli:
          storemode : [ session, repro, custom ]path
          storepath : ~
          storelevel: [ all, generated, noise, none ]stimuli

*RePro: VICurve
  Stimuli:
      ibase: [ zero, DC, threshold ]
      imin : -1nA
      imax : 1nA
      istep: 0.1nA
      userm: false
      vstep: 1mV
  Timing:
      duration    : 100ms
      delay       : 100ms
      pause       : 400ms
      ishuffle    : [ Up, Down, AlternateInUp, AlternateInDown, AlternateOutUp, AlternateOutDown, Random, PseudoRandom ]
      shuffle     : [ Random, Up, Down, AlternateInUp, AlternateInDown, AlternateOutUp, AlternateOutDown, Random, PseudoRandom ]
      iincrement  : -2
      singlerepeat: 1
      blockrepeat : 4
      repeats     : 1
  Analysis:
      vmin     : -100mV
      sswidth  : 50ms
      ton      : 10ms
      plotstdev: true

*RePro: Activation
  QualityControl:
      pn                       : 0
      qualitycontrol           : true
      pulseduration            : 100ms
      f0                       : 10Hz
      f1                       : 500Hz
      PCS_derivativekernelwidth: 1
      duration                 : 300ms
      pause                    : 10ms
      repeats                  : 1
      holdingpotential         : -100mV
      mintest                  : -100mV
      maxtest                  : 80mV
      teststep                 : 5mV
      fitdelay                 : 0.5ms
      minrevpot                : -50mV
      maxrevpot                : 200mV

*RePro: ColoredNoise
  QualityControl:
      pn                       : -4
      qualitycontrol           : true
      pulseduration            : 100ms
      f0                       : 10Hz
      f1                       : 500Hz
      PCS_derivativekernelwidth: 1
      pause                    : 400ms
      repeats                  : 1
      holdingpotential         : -100mV
      Stimulus:
          duration         : 20s
          Vbase            : -60mV
          frequencyconstant: 0.3Hz
          noisestd         : 80mV
          noisemaxamplitude: 100mV
          noiseminamplitude: -190mV
          Sampling Pulses:
              pulserate: 4Hz
              Vdeact   : -120mV
              Vact     : -10mV
              tdeact   : 17ms
              tact     : 3ms

*RePro: CombinedStimulus
<<<<<<< HEAD
  QualityControl:
      pn                       : -4
      qualitycontrol           : true
      pulseduration            : 100ms
      f0                       : 10Hz
      f1                       : 500Hz
      PCS_derivativekernelwidth: 1
      pause                    : 400ms
      repeats                  : 1
      holdingpotential         : -100mV
      Noise Stimulus:
          noiseduration         : 3s
          noiseVbase            : -60mV
          noisefrequencyconstant: 800Hz
          noisestd              : 80mV
          noisemaxamplitude     : 100mV
          noiseminamplitude     : -190mV
          Step Stimulus:
              actmintest  : -120mV
              actmaxtest  : 60mV
              inactstep   : 10mV
              tailmintest : -120mV
              tailmaxtest : 0mV
              tailstep    : -10mV
              tailduration: 0.7ms
              stepsize    : 5mV
              stepduration: 20ms
              Sampling Pulses:
                  samplingpulses: false
                  pulserate     : 4Hz
                  Vdeact        : -120mV
                  Vact          : -10mV
                  tdeact        : 17ms
                  tact          : 3ms
=======
  pn                       : -4
  qualitycontrol           : true
  pulseduration            : 100ms
  f0                       : 10Hz
  f1                       : 500Hz
  PCS_derivativekernelwidth: 1
  noiseduration            : 500s
  noiseVbase               : -60mV
  noisefrequencyconstant   : 0.8Hz
  noisestd                 : 70mV
  noisemaxamplitude        : 100mV
  noiseminamplitude        : -190mV
  actmintest               : -120mV
  actmaxtest               : 60mV
  inactstep                : 10mV
  tailmintest              : -120mV
  tailmaxtest              : 0mV
  tailstep                 : -10mV
  tailduration             : 0.7ms
  stepsize                 : 5mV
  stepduration             : 20ms
  samplingpulses           : false
  pulserate                : 4Hz
  Vdeact                   : -120mV
  Vact                     : -10mV
  tdeact                   : 17ms
  tact                     : 3ms
  pause                    : 400ms
  repeats                  : 1
  holdingpotential         : -100mV
>>>>>>> bba6f9e3

*RePro: Inactivation
  QualityControl:
      pn                       : -4
      qualitycontrol           : true
      pulseduration            : 100ms
      f0                       : 10Hz
      f1                       : 500Hz
      PCS_derivativekernelwidth: 1
      duration0                : 10ms
      duration1                : 100ms
      duration2                : 100ms
      pause                    : 400ms
      repeats                  : 1
      holdingpotential0        : -100mV
      holdingpotential1        : 30mV
      mintest                  : -100mV
      maxtest                  : 80mV
      teststep                 : 5mV

*RePro: membranetest
  holdingpotential: -100mV
  amplitude       : 100mV
  duration        : 4ms
  pause           : 200ms
  repeats         : 1
  infinite        : true
  plotstd         : false

*RePro: Noise
  QualityControl:
      pn                       : -4
      qualitycontrol           : true
      pulseduration            : 100ms
      f0                       : 10Hz
      f1                       : 500Hz
      PCS_derivativekernelwidth: 1
      holdingpotential         : -100mV
      offset                   : 50mV
      amplitude                : 50mV
      fmin                     : 0Hz
      fmax                     : 1000Hz
      duration                 : 1s
      pause                    : 1s
      repeats                  : 100

*RePro: Ramp
  QualityControl:
      pn                       : -4
      qualitycontrol           : true
      pulseduration            : 100ms
      f0                       : 10Hz
      f1                       : 500Hz
      PCS_derivativekernelwidth: 1
      Stimulus:
          pause           : 400ms
          repeats         : 1
          holdingpotential: -100mV
          mintest         : -100mV
          maxtest         : 80mV
          srange          : "800.0, 400.0, 200.0, 100.0, 50.0, 25.0, 12.5, 6.25"mV/s

*RePro: Recovery
  QualityControl:
      pn                       : -4
      qualitycontrol           : true
      pulseduration            : 100ms
      f0                       : 10Hz
      f1                       : 500Hz
      PCS_derivativekernelwidth: 1
      Stimulus:
          duration0        : 10ms
          duration1        : 100ms
          duration2        : 100ms
          pause            : 400ms
          repeats          : 1
          holdingpotential0: -100mV
          holdingpotential1: 30mV
          trange           : "0.1, 0.2, 0.6, 1.0, 2.0, 6.0, 10.0, 20.0, 60.0, 100.0"ms
          mintest          : -100mV
          maxtest          : 80mV
          teststep         : 5mV

*RePro: SinusSum
  QualityControl:
      pn                       : -4
      qualitycontrol           : true
      pulseduration            : 100ms
      f0                       : 10Hz
      f1                       : 500Hz
      PCS_derivativekernelwidth: 1
      Stimulus:
          duration        : 0.01s
          pause           : 400ms
          repeats         : 1
          holdingpotential: -100mV
          V0              : -50.7mV
          amplitudes      : "60.31,  40.67, 30.12, 40.52"mV
          frequencies     : "14.4, 86.7, 144.8, 392.8"Hz

*RePro: SlowInactivation
  QualityControl:
      pn                       : -4
      qualitycontrol           : true
      pulseduration            : 100ms
      f0                       : 10Hz
      f1                       : 500Hz
      PCS_derivativekernelwidth: 1
      Stimulus:
          mintest             : -120mV
          maxtest             : -10mV
          teststep            : 5mV
          adaptationduration  : 45s
          trange              : "0.0, 0.1, 0.3, 1.0, 3.0, 10.0, 15.0, 20.0, 25.0, 30.0, 35.0, 40.0, 45.0"s
          pause               : 10ms
          holdingpotential    : -120mV
          adaptationpotential0: -120mV
          adaptationpotential1: 10mV
          switchpotential     : -47.5mV
          noverlap            : 1
          SamplingStimulus:
              sampleactpot   : -10mV
              sampledeactpot : -120mV
              sampleacttime  : 3ms
              sampledeacttime: 17ms

*RePro: StepAndSin
  QualityControl:
      pn                       : 0
      qualitycontrol           : true
      pulseduration            : 100ms
      f0                       : 10Hz
      f1                       : 500Hz
      PCS_derivativekernelwidth: 1
      actmintest               : -120mV
      actmaxtest               : 60mV
      stepsize                 : 5mV
      stepduration             : 20ms
      sinduration              : 2s
      sinVbase                 : -50.7mV
      sinamplitudes            : "60.31,  40.67, 30.12, 40.52"mV
      sinfrequencies           : "14.4, 86.7, 144.8, 392.8"Hz
      holdingpotential         : -120mV
      pause                    : 400ms
      repeats                  : 0

*RePro: SubthresholdInactivation
  QualityControl:
      pn                       : -4
      qualitycontrol           : true
      pulseduration            : 100ms
      f0                       : 10Hz
      f1                       : 500Hz
      PCS_derivativekernelwidth: 1
      SubthresholdInactivation:
          duration0        : 10ms
          duration1        : 100ms
          pause            : 400ms
          repeats          : 1
          holdingpotential0: -100mV
          holdingpotential1: -100mV
          trange           : "1.0, 2.0, 5.0, 10.0, 20.0, 50.0, 100.0, 200.0, 500.0, 1000.0"ms
          mintest          : -90mV
          maxtest          : -30mV
          teststep         : 5mV

*RePro: Summary
  plotall: true
  taumax : 15ms

*RePro: Tail
  QualityControl:
      pn                       : -4
      qualitycontrol           : true
      pulseduration            : 100ms
      f0                       : 10Hz
      f1                       : 500Hz
      PCS_derivativekernelwidth: 1
      TailOptions:
          duration0        : 10ms
          duration2        : 100ms
          pause            : 400ms
          repeats          : 1
          holdingpotential0: -100mV
          mintest          : -100mV
          maxtest          : 80mV
          teststep         : 5mV
          auto             : true
          duration1        : 0.6ms
          holdingpotential1: -5mV
          beforeMin        : 0ms
<|MERGE_RESOLUTION|>--- conflicted
+++ resolved
@@ -565,7 +565,6 @@
               tact     : 3ms
 
 *RePro: CombinedStimulus
-<<<<<<< HEAD
   QualityControl:
       pn                       : -4
       qualitycontrol           : true
@@ -577,10 +576,10 @@
       repeats                  : 1
       holdingpotential         : -100mV
       Noise Stimulus:
-          noiseduration         : 3s
+          noiseduration         : 500s
           noiseVbase            : -60mV
-          noisefrequencyconstant: 800Hz
-          noisestd              : 80mV
+          noisefrequencyconstant: 0.8Hz
+          noisestd              : 70mV
           noisemaxamplitude     : 100mV
           noiseminamplitude     : -190mV
           Step Stimulus:
@@ -600,38 +599,6 @@
                   Vact          : -10mV
                   tdeact        : 17ms
                   tact          : 3ms
-=======
-  pn                       : -4
-  qualitycontrol           : true
-  pulseduration            : 100ms
-  f0                       : 10Hz
-  f1                       : 500Hz
-  PCS_derivativekernelwidth: 1
-  noiseduration            : 500s
-  noiseVbase               : -60mV
-  noisefrequencyconstant   : 0.8Hz
-  noisestd                 : 70mV
-  noisemaxamplitude        : 100mV
-  noiseminamplitude        : -190mV
-  actmintest               : -120mV
-  actmaxtest               : 60mV
-  inactstep                : 10mV
-  tailmintest              : -120mV
-  tailmaxtest              : 0mV
-  tailstep                 : -10mV
-  tailduration             : 0.7ms
-  stepsize                 : 5mV
-  stepduration             : 20ms
-  samplingpulses           : false
-  pulserate                : 4Hz
-  Vdeact                   : -120mV
-  Vact                     : -10mV
-  tdeact                   : 17ms
-  tact                     : 3ms
-  pause                    : 400ms
-  repeats                  : 1
-  holdingpotential         : -100mV
->>>>>>> bba6f9e3
 
 *RePro: Inactivation
   QualityControl:
@@ -776,7 +743,7 @@
       sinfrequencies           : "14.4, 86.7, 144.8, 392.8"Hz
       holdingpotential         : -120mV
       pause                    : 400ms
-      repeats                  : 0
+      repeats                  : 10
 
 *RePro: SubthresholdInactivation
   QualityControl:

*Metadata
  Recording:
      Recording quality: [ poor, bad, poor, fair, ok, good ]
      Comment          : ~
      Experimenter     : [ Lukas, Lukas, Me, You ]
      Temperature      : 27
      ElectrodeProgram : 13
      Cell:
          Cell type: [ TSA, ModelCell, NeuronModel, TSA, ND7/23 ]
      Subject:
          Gene       : [ SCN2A, SCN2A, SCN8A ]
          Variation  : [ R28C, R28C, WT ]
          Preparation: "beta1, beta2"

*Control: AmplifierControl
  initmode         : [ Voltage-clamp, Bridge, Current-clamp, Dynamic-clamp, Voltage-clamp, Manual selection ]
  resistancecurrent: 1nA
  adjust           : false
  maxresistance    : 100MOhm
  buzzpulse        : 500ms
  showswitchmessage: false
  showbridge       : true
  showcc           : true
  showdc           : true
  showvc           : true
  showmanual       : false
  syncpulse        : 10us
  syncmode         : 0samples
  vcgain           : 100
  vctau            : 1ms

*Control: SpectrumAnalyzer
  intrace   : [ V-1, Current-1, Interval ]
  origin    : [ before end of data, before signal, after signal ]
  offset    : 0ms
  duration  : 1000ms
  resolution: 10Hz
  overlap   : true
  window    : [ Hanning, Bartlett, Blackman, Blackman-Harris, Hamming, Hanning, Parzen, Square, Welch ]
  fmax      : 5000Hz
  decibel   : true
  peak      : true
  pmin      : -50dB

*Control: PeriodHistogram
  duration : 1000ms
  maxjitter: 10us

*Model: NeuronModels
  General:
      Spike generator:
          spikemodel: [ Hodgkin-Huxley, Stimulus, Passive membrane, Morris-Lecar, Hodgkin-Huxley, Connor, Sodium-Current, Wang-Buzsaki ]
          noised    : 70
          deltat    : 0.001ms
          integrator: [ Euler, Euler, Midpoint, Runge-Kutta 4 ]
      Voltage clamp:
          vcgain: 100
          vctau : 0.001ms
  Currents:
      Voltage-gated current 1 - activation only:
          gmc  : 0
          emc  : -90mV
          mvmc : -35mV
          mwmc : 10mV
          taumc: 100ms
      Voltage-gated current 2 - activation and inactivation:
          gmhc   : 0
          emhc   : -90mV
          mvmhc  : -40mV
          mwmhc  : 10mV
          taummhc: 10ms
          pmmhc  : 1
          hvmhc  : -40mV
          hwmhc  : 10mV
          tauhmhc: 10ms
          pmhhc  : 1

*Model: Stimulus
  Input:
      gain  : 1
      offset: 0muA/cm^2

*Model: Passive membrane
  Parameter:
      R: 50MOhm
      C: 25pF
  Input:
      gain  : 1
      offset: 0muA/cm^2

*Model: Morris-Lecar
  General:
      params: [ Type I, Custom, Type I, Type II ]
  Calcium current:
      gca : 4nS
      eca : 120mV
      mvca: -1.2mV
      mkca: 18mV
  Potassium current:
      gk   : 8nS
      ek   : -80mV
      mvk  : 12mV
      mkk  : 17.4mV
      mphik: 0.067kHz
  Leak current:
      gl: 2nS
      el: -60mV
      c : 20pF
  Input:
      timescale: 2
      gain     : 1
      offset   : 0muA/cm^2

*Model: Hodgkin-Huxley
  Sodium current:
      gna: 100mS/cm^2
      ena: 50mV
  Potassium current:
      gk: 0mS/cm^2
      ek: -77mV
  Leak current:
      gl : 0.1mS/cm^2
      el : 0mV
      c  : 5muF/cm^2
      phi: 1
  Input:
      gain  : 1
      offset: 0muA/cm^2

*Model: Connor
  Sodium current:
      gna: 120mS/cm^2
      ena: 50mV
  Potassium current:
      gk: 0mS/cm^2
      ek: -77mV
  A current:
      gka: 0mS/cm^2
      eka: -80mV
  Leak current:
      gl : 0mS/cm^2
      el : -22mV
      c  : 1muF/cm^2
      phi: 1
  Input:
      gain  : 20
      offset: 0muA/cm^2

*Model: Sodium-Current
  Sodium current:
      gna: 1mS/cm^2
      ena: 42.697mV
  Leak current:
      gl : 0.001mS/cm^2
      el : -54.384mV
      c  : 1muF/cm^2
      phi: 1
  Input:
      gain  : 1
      offset: 0muA/cm^2

*Model: Wang-Buzsaki
  Sodium current:
      gna: 35mS/cm^2
      ena: 55mV
  Potassium current:
      gk: 0mS/cm^2
      ek: -90mV
  Leak current:
      gl : 0mS/cm^2
      el : -65mV
      c  : 1muF/cm^2
      phi: 5
  Input:
      gain  : 5
      offset: 0muA/cm^2

*RePro: Pause
  duration : 0sec
  savedata : true
  plotwidth: 1sec

*RePro: Record
  duration : 1sec
  plotwidth: 0sec
  dioout   : false
  diodevice: dio-1
  dioline  : 0

*RePro: SaveTraces
  General:
      duration : 1sec
      savedata : false
      split    : false
      dioout   : false
      diodevice: dio-1
      dioline  : 0
  Analog input traces:
      trace-V-1      : true
      trace-Current-1: true
      trace-Interval : true
  Events:
      events-Spikes-1: true

*RePro: SetAttenuatorGain
  outrace    : V-1
  gain       : 1
  interactive: true

*RePro: SetDigitalOutput
  device     : dio-1
  line       : 0
  value      : 0
  interactive: false

*RePro: SetInputGain
  intrace    : [ V-1, Current-1, Interval ]
  gainindex  : 0
  interactive: false

*RePro: SetOutput
  outtrace   : [ Current-1, Potential-1 ]
  value      : 10nA
  intensity  : 1
  interactive: false

*RePro: Spectrogram
  intrace : [ V-1, Current-1, Interval ]
  width   : 100ms
  step    : 0ms
  tmax    : 10s
  duration: 0s
  size    : [ "1024", "64", "128", "256", "512", "1024", "2048", "4096", "8192", "16384", "32768", "65536", "131072", "262144", "524288", "1048576" ]
  overlap : true
  window  : [ Hanning, Bartlett, Blackman, Blackman-Harris, Hamming, Hanning, Parzen, Square, Welch ]
  powermax: true
  fmax    : 2000Hz
  pmax    : 0dB
  pmin    : -50dB

*RePro: TransferFunction
  Stimulus:
      outtrace  : [ Current-1, Potential-1 ]
      offsetbase: [ custom, current ]value
      offset    : 0nA
      amplitude : 0.05nA
      clip      : 4
      intensity : 1
      fmin      : 0Hz
      fmax      : 100Hz
      duration  : 10s
      pause     : 1s
      repeats   : 100
  Analysis:
      intrace      : [ V-1, Current-1, Interval ]
      size         : [ "1024", "64", "128", "256", "512", "1024", "2048", "4096", "8192", "16384", "32768", "65536", "131072", "262144", "524288", "1048576" ]
      overlap      : true
      window       : [ Hanning, Bartlett, Blackman, Blackman-Harris, Hamming, Hanning, Parzen, Square, Welch ]
      plotstdevs   : false
      plotcoherence: true
      plotdecibel  : false

*RePro: Wait
  absdate: false
  date   : ~
  days   : 0days
  time   : "00:00:00.000"

*RePro: AttenuatorCheck
  outtrace : [ Current-1, Potential-1 ]
  intrace  : [ V-1, Current-1, Interval ]
  duration : 1s
  type     : [ attenuation, noise ]
  frequency: 100Hz
  amplitude: 1Vmax
  minlevel : 0dB
  maxlevel : 100dB
  dlevel   : 1dB
  adjust   : true

*RePro: InputRangeCheck
  outtrace: [ Current-1, Potential-1 ]
  intrace : [ V-1, Current-1, Interval ]
  duration: 100ms
  pause   : 100ms
  amplnum : 21

*RePro: RestartDelay
  duration: 100ms
  repeats : 100
  intrace : [ V-1, Current-1, Interval ]

*RePro: StimulusDelay
  intrace   : [ V-1, Current-1, Interval ]
  outtrace  : [ Current-1, Potential-1 ]
  intensity : 1
  samplerate: 20kHz
  duration  : 10ms
  pause     : 30ms
  repeats   : 1000
  setdelay  : [ none, minimum, mean ]

*RePro: BridgeTest
  amplitude   : 1nA
  duration    : 20ms
  pause       : 20ms
  average     : 10
  skipspikes  : true
  dynamicrange: false
  rate        : 0.01
  plottrace   : false

*RePro: CalibrateSyncPulse
  imin    : -1nA
  imax    : 1nA
  istep   : 0.001nA
  skipwin : 1000ms
  duration: 1000ms

*RePro: CapacityCompensation
  amplitude   : 0.5nA
  duration    : 20ms
  frequency   : 3000Hz
  showcycles  : 8
  pause       : 20ms
  average     : 10
  skipspikes  : true
  dynamicrange: false
  rate        : 0.01
  autobridge  : true

*RePro: Iontophoresis
  durationpos  : 1s
  amplitudepos : 1nA
  pausepos     : 1s
  durationneg  : 1s
  amplitudeneg : 1nA
  pauseneg     : 1s
  fortunes     : true
  fortuneperiod: 10s

*RePro: SetLeak
  interactive   : true
  preset        : [ previous, zero, custom ]values
  g             : 0nS
  E             : 0mV
  reversaltorest: true
  involtage     : [ V-1, Current-1, Interval ]
  duration      : 100ms

*RePro: SetVGate
  interactive   : true
  preset        : [ previous, zero, custom ]values
  g             : 0nS
  E             : 0mV
  vmid          : 0mV
  width         : 0mV
  tau           : 10ms
  reversaltorest: true
  involtage     : [ V-1, Current-1, Interval ]
  duration      : 100ms

*RePro: FICurve
  Stimuli:
      ibase        : [ zero, DC, threshold ]
      imin         : -0.5nA
      imax         : 1.5nA
      istep        : 0.01nA
      optimizedimin: 0.3nA
      manualskip   : true
  Timing:
      duration    : 300ms
      delay       : 100ms
      pause       : 1000ms
      ishuffle    : [ Up, Down, AlternateInUp, AlternateInDown, AlternateOutUp, AlternateOutDown, Random, PseudoRandom ]
      shuffle     : [ Random, Up, Down, AlternateInUp, AlternateInDown, AlternateOutUp, AlternateOutDown, Random, PseudoRandom ]
      iincrement  : -1
      singlerepeat: 1
      blockrepeat : 2
      repeats     : 3
  Analysis:
      optimize        : true
      fmax            : 150Hz
      vmax            : -40mV
      numpoints       : 0
      sswidth         : 100ms
      ignorenoresponse: true
      diffincrement   : 8
      maxratediff     : 20Hz

*RePro: FindRate
  rate             : 10Hz
  ratetol          : 1Hz
  startamplitudesrc: [ custom, DC, threshold, previous ]
  startamplitude   : 0.45nA
  amplitudestep    : 0.1nA
  duration         : 2000ms
  skipwin          : 100ms

*RePro: MembraneResistance
  Stimulus:
      amplitude: 0.1nA
      duration : 200ms
      pause    : 600ms
      repeats  : 0
  Analysis:
      skipspikes : true
      sswidth    : 50ms
      nossfit    : false
      plotstdev  : true
      setdata    : [ rest only, always, never ]
      checkoutput: Current-1

*RePro: PhaseResettingCurve
  dcamplitudesrc: [ DC, custom, DC ]
  dcamplitude   : 0.1nA
  amplitude     : 0.2nA
  duration      : 1ms
  nperiods      : 5
  repeats       : 100
  rateduration  : 1000ms
  averageisis   : 10test-pulses
  minsave       : 10

*RePro: SetDC
  outcurrent     : Current-1
  dcamplitudesel : [ to previous value, to absolute value, to previous value, to a fraction of the threshold, relative to threshold ]
  dcamplitude    : 0V
  dcamplitudefrac: 90%
  dcamplitudedecr: 0V
  interactive    : true
  dcamplitudestep: [ "0.2", "0.001", "0.002", "0.005", "0.01", "0.02", "0.05", "0.1", "0.2", "0.5", "1" ]V
  showstep       : true
  duration       : 20seconds
  update         : 1seconds
  showstdev      : true

*RePro: Simple
  intrace   : V-1
  outtrace  : [ Current-1, Potential-1 ]
  amplitude : 0.3nA
  duration  : 10ms
  stimulus  : [ sine 1p, constant, ramp, sine 1p, sine 2p, zero ]
  samerate  : true
  samplerate: 1kHz
  pause     : 10ms
  repeats   : 0
  save      : false

*RePro: SingleStimulus
  Waveform:
      waveform     : [ Sine, From file, Const, Sine, Rectangular, Triangular, Sawup, Sawdown, Alpha, Whitenoise, OUnoise, Sweep ]
      stimfile     : ~
      stimampl     : 0
      amplitude    : 0.5nA
      freqsel      : [ frequency, period, number of periods ]
      freq         : 20Hz
      period       : 100ms
      numperiods   : 1
      pulsesel     : [ duty-cycle, pulse duration, duty-cycle ]
      pulseduration: 10ms
      dutycycle    : 50%
      tau          : 1000ms
      seed         : 0
      startfreq    : 1.00Hz
      endfreq      : 100.00Hz
      cycleramp    : 0ms
      duration     : 1000ms
      ramp         : 0ms
  Stimulus:
      offset    : 0nA
      offsetbase: [ amplitude, absolute, amplitude, current, threshold, previous ]
      samerate  : true
      samplerate: 1kHz
      repeats   : 10times
      pause     : 1000ms
      before    : 100ms
      after     : 100ms
      outtrace  : [ Current-1, Potential-1 ]
  Offset - search:
      userate       : false
      rate          : 100Hz
      ratetol       : 5Hz
      offsetstep    : 8nA
      searchrepeats : 2times
      silentrate    : 0Hz
      maxsilent     : 1
      skippause     : true
      maxsearch     : 1intensities
      method        : [ Bisect, Interpolate ]
      minslope      : 4Hz/nA
      searchduration: 0ms
      searchpause   : 0ms
  Analysis:
      skipwin     : 100ms
      sigma       : 10ms
      storevoltage: true
      plot        : [ Firing rate, Current voltage trace, Mean voltage trace, Current and mean voltage trace, Firing rate ]
      Save stimuli:
          storemode : [ session, repro, custom ]path
          storepath : ~
          storelevel: [ all, generated, noise, none ]stimuli

*RePro: VICurve
  Stimuli:
      ibase: [ zero, DC, threshold ]
      imin : -1nA
      imax : 1nA
      istep: 0.1nA
      userm: false
      vstep: 1mV
  Timing:
      duration    : 100ms
      delay       : 100ms
      pause       : 400ms
      ishuffle    : [ Up, Down, AlternateInUp, AlternateInDown, AlternateOutUp, AlternateOutDown, Random, PseudoRandom ]
      shuffle     : [ Random, Up, Down, AlternateInUp, AlternateInDown, AlternateOutUp, AlternateOutDown, Random, PseudoRandom ]
      iincrement  : -2
      singlerepeat: 1
      blockrepeat : 4
      repeats     : 1
  Analysis:
      vmin     : -100mV
      sswidth  : 50ms
      ton      : 10ms
      plotstdev: true

*RePro: Activation
  pn              : -4
  qualitycontrol  : true
  currentpulse    : true
<<<<<<< HEAD
  pulseamplitude  : -.1
  pulseduration   : 100ms
=======
  pulseamplitude  : -1
  pulseduration   : 250ms
>>>>>>> 69f94c50
  duration        : 80ms
  pause           : 400ms
  repeats         : 1
  holdingpotential: -100mV
  mintest         : -80mV
  maxtest         : 90mV
  teststep        : 20mV
  fitdelay        : 0.5ms
  minrevpot       : -50mV
  maxrevpot       : 200mV

*RePro: Inactivation
  pn               : -4
  qualitycontrol   : true
  currentpulse     : true
  pulseamplitude   : -0.1
  pulseduration    : 20ms
  duration0        : 10ms
  duration1        : 100ms
  duration2        : 100ms
  pause            : 400ms
  repeats          : 1
  holdingpotential0: -100mV
  holdingpotential1: 10mV
  mintest          : -100mV
  maxtest          : -20mV
  teststep         : 5mV

*RePro: membranetest
  holdingpotential: 0mV
  amplitude       : 20mV
  duration        : 4ms
  pause           : 100ms
  repeats         : 3
  infinite        : true
  plotstd         : false

*RePro: Ramp
  pn              : -4
  qualitycontrol  : true
  currentpulse    : true
  pulseamplitude  : -0.01
  pulseduration   : 20ms
  pause           : 400ms
  repeats         : 1
  holdingpotential: -100mV
  mintest         : -100mV
  maxtest         : 80mV
  srange          : "800.0, 400.0, 200.0, 100.0, 50.0, 25.0, 12.5, 6.25"mV/s

*RePro: Recovery
  pn               : -4
  qualitycontrol   : true
  currentpulse     : true
  pulseamplitude   : -0.01
  pulseduration    : 20ms
  duration0        : 10ms
  duration1        : 100ms
  duration2        : 100ms
  pause            : 400ms
  repeats          : 1
  holdingpotential0: -100mV
  holdingpotential1: 30mV
  trange           : "1.0, 2.0, 5.0, 10.0, 20.0, 50.0, 100.0, 200.0, 500.0, 1000.0"ms
  mintest          : -120mV
  maxtest          : -30mV
  teststep         : 5mV

*RePro: SinusSum
  pn              : -4
  qualitycontrol  : true
  currentpulse    : true
  pulseamplitude  : -0.01
  pulseduration   : 20ms
  duration        : 10s
  pause           : 200ms
  repeats         : 3
  holdingpotential: -100mV
  V0              : -50.7mV
  amplitudes      : "60.31,  40.67, 30.12, 40.52"mV
  frequencies     : "14.4, 86.7, 144.8, 392.8"Hz

*RePro: SubthresholdInactivation
  pn               : -4
  qualitycontrol   : true
  currentpulse     : true
  pulseamplitude   : -0.01
  pulseduration    : 20ms
  duration0        : 10ms
  duration1        : 100ms
  pause            : 400ms
  repeats          : 1
  holdingpotential0: -100mV
  holdingpotential1: -100mV
  trange           : "1.0, 2.0, 5.0, 10.0, 20.0, 50.0, 100.0, 200.0, 500.0, 1000.0"ms
  mintest          : -90mV
  maxtest          : -10mV
  teststep         : 5mV

*RePro: Summary
  plotall: true
  taumax : 15ms

*RePro: Tail
  pn               : -4
  qualitycontrol   : true
  currentpulse     : true
  pulseamplitude   : -0.01
  pulseduration    : 20ms
  duration0        : 10ms
  duration2        : 100ms
  pause            : 400ms
  repeats          : 1
  holdingpotential0: -100mV
  mintest          : -120mV
  maxtest          : 100mV
  teststep         : 5mV
  auto             : true
  duration1        : 0.6ms
  holdingpotential1: -5mV
  beforeMin        : 0ms

*Event Detector: Spikes-1
  Detector:
      threshold: 200.0mV
  Indicators:
      log: true
<|MERGE_RESOLUTION|>--- conflicted
+++ resolved
@@ -103,7 +103,7 @@
       mkk  : 17.4mV
       mphik: 0.067kHz
   Leak current:
-      gl: 2nS
+      gl: 2nS<<<<<<< HEAD
       el: -60mV
       c : 20pF
   Input:
@@ -529,13 +529,8 @@
   pn              : -4
   qualitycontrol  : true
   currentpulse    : true
-<<<<<<< HEAD
   pulseamplitude  : -.1
   pulseduration   : 100ms
-=======
-  pulseamplitude  : -1
-  pulseduration   : 250ms
->>>>>>> 69f94c50
   duration        : 80ms
   pause           : 400ms
   repeats         : 1

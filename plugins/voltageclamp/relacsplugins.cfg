--- conflicted
+++ resolved
@@ -740,32 +740,6 @@
   taumax : 15ms
 
 *RePro: Tail
-<<<<<<< HEAD
-  pn               : -4
-  qualitycontrol   : true
-  pulseduration    : 100ms
-  f0               : 10Hz
-  f1               : 500Hz
-  duration0        : 10ms
-  duration2        : 100ms
-  pause            : 400ms
-  repeats          : 1
-  holdingpotential0: -100mV
-  mintest          : -100mV
-  maxtest          : 80mV
-  teststep         : 5mV
-  auto             : true
-  duration1        : 0.6ms
-  holdingpotential1: -5mV
-  beforeMin        : 0ms
-
-*Event Detector: Spikes-1
-  Detector:
-      threshold: 200.0mV
-      abspeak  : 200.0mV
-  Indicators:
-      log: true
-=======
   pn                       : -4
   qualitycontrol           : true
   pulseduration            : 100ms
@@ -784,4 +758,10 @@
   duration1                : 0.6ms
   holdingpotential1        : -5mV
   beforeMin                : 0ms
->>>>>>> d697a4bf
+
+*Event Detector: Spikes-1
+  Detector:
+      threshold: 200.0mV
+      abspeak  : 200.0mV
+  Indicators:
+      log: true

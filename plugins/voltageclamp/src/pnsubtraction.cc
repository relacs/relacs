/*
  voltageclamp/pnsubtraction.cc
  P-N Subtraction for removing stimulus artifacts in voltageclamp recordings

  RELACS - Relaxed ELectrophysiological data Acquisition, Control, and Stimulation
  Copyright (C) 2002-2015 Jan Benda <jan.benda@uni-tuebingen.de>

  This program is free software; you can redistribute it and/or modify
  it under the terms of the GNU General Public License as published by
  the Free Software Foundation; either version 3 of the License, or
  (at your option) any later version.

  RELACS is distributed in the hope that it will be useful,
  but WITHOUT ANY WARRANTY; without even the implied warranty of
  MERCHANTABILITY or FITNESS FOR A PARTICULAR PURPOSE.  See the
  GNU General Public License for more details.

  You should have received a copy of the GNU General Public License
  along with this program.  If not, see <http://www.gnu.org/licenses/>.
*/

#include <relacs/fitalgorithm.h>
#include <cmath>
#include <relacs/voltageclamp/pnsubtraction.h>
#include <algorithm> // for copy() and assign()
#include <iterator> // for back_inserter
#include <relacs/randomstring.h>
#include <relacs/ephys/amplifiercontrol.h>

using namespace relacs;

namespace voltageclamp {


PNSubtraction::PNSubtraction( const string &name,
	 const string &pluginset,
	 const string &author,
	 const string &version,
	 const string &date)
  : RePro( name, pluginset, author, version, date )
{
  // add some options:
  addNumber( "pn", "p/N", -4, -100, 100, 1 );
  addBoolean( "qualitycontrol", "Quality control", true );
  addBoolean( "currentpulse", "Current pulse", true );
  addNumber( "pulseamplitude", "Pulse amplitude", -0.1, -1000.0, 1000.0, 0.01).setActivation( "currentpulse", "true" );
  addNumber( "pulseduration", "Pulse duration", 0.1, 0.0, 1000.0, 0.001, "sec", "ms").setActivation( "currentpulse", "true" );
  addNumber( "f0", "minimum pulse frequency", 10.0, 0.0, 1000.0, 1.0, "Hz", "Hz" ).setActivation( "currentpulse", "true" );
  addNumber( "f1", "maximum pulse frequency", 500.0, 0.0, 5000.0, 1.0, "Hz", "Hz" ).setActivation( "currentpulse", "true" );
}


int PNSubtraction::main( void )
{
  return Completed;
}

SampleDataD PNSubtraction::PN_sub( OutData signal, Options &opts, double &holdingpotential, double &pause, double &mintime, double &maxtime, double &t0) {
  int pn = number( "pn" );
  double samplerate = signal.sampleRate();
  bool qualitycontrol = boolean( "qualitycontrol" );
  bool currentpulse = boolean( "currentpulse" );
  double pulseamplitude = 0.0;
  double pulseduration = 0.0;
  double f0 = number( "f0" );
  double f1 = number( "f1" );
  if ( currentpulse ) {
    pulseamplitude = number( "pulseamplitude" );
    pulseduration = number( "pulseduration" );
  };

  // assign random id for later connection between qualitycontrol, pn and traces
  std::string randomId = randomString(40);

  // add p/n option to signal
  Parameter &pn1 = opts.addNumber( "pn", pn );
  Parameter &qc1 = opts.addBoolean( "qualitycontrol", qualitycontrol );
  Parameter &cp1 = opts.addBoolean( "currentpulse", currentpulse );
  Parameter &rid = opts.addText( "TraceId", randomId );

  signal.setMutable( pn1 );
  signal.setMutable( qc1 );
  signal.setMutable( cp1 );
  signal.setMutable( rid );
  signal.setDescription( opts );

  // don't print repro message:
  noMessage();

  // make short current pulse to estimate membrane capacity, time constant and resistance
  if ( currentpulse ) {
      // set amplifier to VC mode
    ephys::AmplifierControl *ampl = dynamic_cast< ephys::AmplifierControl* >( control( "AmplifierControl" ) );
    ampl ->activateVoltageClampMode();
    //sleep(.01);
    
    // set VC to holdingpotential for 100ms
    OutData hp_signal;
    hp_signal.setTrace( PotentialOutput[0] );
    hp_signal.constWave( 0.1, -1.0, holdingpotential );
    write(hp_signal);
    //sleep(pause);
    //write(hp_signal);
    SampleDataD currenttrace( 0.0, 0.1, trace(CurrentTrace[0]).stepsize(), 0.0);
    trace(CurrentTrace[0]).copy(signalTime(), currenttrace );
    double I0 = currenttrace.mean( 0.07, 0.1 );
    
    //cerr << "I0=" << I0 << "\n";
    
    // set amplifier to Bridge mode
    OutData br_hold;
    br_hold.setTrace( CurrentOutput[0] );
    br_hold.constWave( I0 );
    
    ampl ->activateBridgeMode();
    write(br_hold);
    sleep(0.1);
    
    OutData br_signal;
    br_signal.setTrace( CurrentOutput[0] );
    br_signal.constWave( pulseduration, -1.0, I0);

    OutData br_signal2;
    br_signal2.setTrace( CurrentOutput[0] );
    br_signal2.constWave( pulseduration, -1.0, I0 + 2*pulseamplitude);

    OutData br_signal3;
    br_signal3.setTrace( CurrentOutput[0] );
    br_signal3.constWave( pulseduration, -1.0, I0 + pulseamplitude);

    OutData br_signal4;
    br_signal4.setTrace( CurrentOutput[0] );
    br_signal4.constWave( pulseduration, -1.0, I0 );

    br_signal.append( br_signal2 );
    br_signal.append( br_signal3 );
    br_signal.append( br_signal4 );

    br_signal.description().setType( "stimulus/CurrentPulse" );
    Options opts_br = br_signal.description();
    Parameter &br_rid = opts_br.addText( "TraceId", randomId );
    Parameter &br_amp = opts_br.addNumber( "PulseAmplitude", pulseamplitude );
    Parameter &br_dur = opts_br.addNumber( "PulseDuration", pulseduration );
    br_signal.setMutable( br_rid );
    br_signal.setMutable( br_amp );
    br_signal.setMutable( br_dur );
    br_signal.setDescription( opts_br );

    write( br_signal );
    //sleep( pulseduration*4 );

    //SampleDataD currenttrace2( 0.0, 0.1, trace(CurrentTrace[0]).stepsize(), 0.0);
    //trace(CurrentTrace[0]).copy(signalTime(), currenttrace2 );
    //double I1 = currenttrace2.mean( 0.07, 0.1 );
    //cerr << "I1=" << I1 << "\n";
    
    SampleDataD potentialtrace = SampleDataF( 0.0, 4*pulseduration, 1/samplerate, 0.0 );
    trace(SpikeTrace[0]).copy(signalTime(), potentialtrace );
    
    
//    cerr << potentialtrace.min(0.0, 3*pulseduration) << ", " << potentialtrace.max(0.0, 3*pulseduration) << ", " << potentialtrace.size() << "\n";

    analyzeCurrentPulse( potentialtrace, I0 );    
    
    // set amplifier back to VC mode
    ampl ->activateVoltageClampMode();
    write(hp_signal);
    //sleep(pause);
  };

<<<<<<< HEAD
//  // skip prepulses if pn==0
=======
  //  // skip prepulses if pn==0
>>>>>>> 9a4fb93f
//  if ( pn == 0 ) {
//    write(signal);
//
//    if ( signal.error() )
//      return false;
//    sleep(pause);
//
//    SampleDataD currenttrace( mintime, maxtime, trace(CurrentTrace[0]).stepsize() , 0.0);
//    trace(CurrentTrace[0]).copy(signalTime(), currenttrace );
//
//    return currenttrace;
//  };

  SampleDataD pn_trace(mintime, signal.rangeBack(), 1 / samplerate);
  if ( pn != 0 ) {
    // give pn stimulus
    OutData pn_signal = signal;
    pn_signal.setTrace(PotentialOutput[0]);
    pn_signal = holdingpotential + (signal - holdingpotential) / pn;
    pn_signal.description().setType("stimulus/PNSubtraction");

    for (int i = 0; i < ::abs(pn); i++) {
      write(pn_signal);
      if (signal.error())
        return false;
      sleep(pause);

      if (interrupt()) {
        break;
      };

      SampleDataD currenttrace(mintime, maxtime, trace(CurrentTrace[0]).stepsize(), 0.0);
      trace(CurrentTrace[0]).copy(signalTime(), currenttrace);

      pn_trace += currenttrace;

    };
//  pn_trace -= pn_trace.mean(signalTime() + t0 - 0.001, signalTime() + t0);

    if (interrupt()) {
      return pn_trace;
    };
  };
  
  // make short quality assuring test-pulse
  if ( qualitycontrol ) {
    double f0 = 20.0;
    double f1 = 200.0;
    
    OutData qc_signal1;
    qc_signal1.setTrace( PotentialOutput[0] );
    qc_signal1.constWave( 0.010, -1.0, holdingpotential );

    OutData qc_signal2;
    qc_signal2.setTrace( PotentialOutput[0] );
    qc_signal2.constWave( 0.010, -1.0, holdingpotential-20 );

    OutData qc_signal3;
    qc_signal3.setTrace( PotentialOutput[0] );
    qc_signal3.sweepWave( 0.070, -1.0, f0, f1, 20.0, 0.0 );
    qc_signal3 = qc_signal3 + holdingpotential - 20;
    
    OutData qc_signal4;
    qc_signal4.setTrace( PotentialOutput[0] );
    qc_signal4.constWave( 0.010, -1.0, holdingpotential );
    
    qc_signal1.append( qc_signal2 );
    qc_signal1.append( qc_signal3 );
    qc_signal1.append( qc_signal4 );

    qc_signal1.description().setType( "stimulus/QualityControl" );
    Options opts_qc = qc_signal1.description();
    Parameter &qc_rid = opts_qc.addText( "TraceId", randomId );
    Parameter &qc_f0 = opts_qc.addNumber( "f1", f0 );
    Parameter &qc_f1 = opts_qc.addNumber( "f0", f1 );
    qc_signal1.setMutable( qc_rid );
    qc_signal1.setMutable( qc_f0 );
    qc_signal1.setMutable( qc_f1 );
    qc_signal1.setDescription( opts_qc );

//    cerr << qc_signal1.description() << endl;

    write(qc_signal1);
    sleep(pause);
  };


  // make short quality assuring test-pulse
  if ( qualitycontrol ) {


    OutData qc_signal1;
    qc_signal1.setTrace( PotentialOutput[0] );
    qc_signal1.constWave( 0.010, -1.0, holdingpotential );

    OutData qc_signal2;
    qc_signal2.setTrace( PotentialOutput[0] );
    qc_signal2.constWave( 0.010, -1.0, holdingpotential-20 );

    OutData qc_signal3;
    qc_signal3.setTrace( PotentialOutput[0] );
    qc_signal3.sweepWave( 0.070, -1.0, f0, f1, 20.0, 0.0 );
    qc_signal3 = qc_signal3 + holdingpotential - 20;

    OutData qc_signal4;
    qc_signal4.setTrace( PotentialOutput[0] );
    qc_signal4.constWave( 0.010, -1.0, holdingpotential );

    qc_signal1.append( qc_signal2 );
    qc_signal1.append( qc_signal3 );
    qc_signal1.append( qc_signal4 );

    qc_signal1.description().setType( "stimulus/QualityControl" );
    Options opts_qc = qc_signal1.description();
    Parameter &qc_rid = opts_qc.addText( "TraceId", randomId );
    Parameter &qc_f0 = opts_qc.addNumber( "f1", f0 );
    Parameter &qc_f1 = opts_qc.addNumber( "f0", f1 );
    qc_signal1.setMutable( qc_rid );
    qc_signal1.setMutable( qc_f0 );
    qc_signal1.setMutable( qc_f1 );
    qc_signal1.setDescription( opts_qc );

//    cerr << qc_signal1.description() << endl;

    write(qc_signal1);
    sleep(pause);
  };

  signal.description().setType( "stimulus/Trace" );

  write(signal);
  sleep(pause);

  SampleDataD currenttrace( mintime, maxtime, trace(CurrentTrace[0]).stepsize(), 0.0);
  trace(CurrentTrace[0]).copy(signalTime(), currenttrace );

  if (currentpulse) {
    SampleDataD potentialtrace(mintime, maxtime, trace(SpikeTrace[0]).stepsize(), 0.0);
    trace(SpikeTrace[0]).copy(signalTime(), potentialtrace);

    SampleDataD I_L(mintime, maxtime, trace(SpikeTrace[0]).stepsize(), 0.0);
    SampleDataD dVdt(mintime, maxtime, trace(SpikeTrace[0]).stepsize(), 0.0);

    I_L = gL * (potentialtrace - EL);
    for (int i = 0; i < (dVdt.size() - 1); i++) {
      dVdt[i] = (potentialtrace[i + 1] - potentialtrace[i]) * samplerate;
    }
    dVdt[dVdt.size()-1] = 0.0;

    currenttrace += - I_L - Cm * dVdt;
  }
  else if ( pn != 0 )
  {
    currenttrace -= pn / ::abs(pn) * pn_trace;// - currenttrace.mean(signalTime() + t0 - 0.001, signalTime() + t0);
    currenttrace -= currenttrace.mean(-samplerate / 500, 0);
  };
  return currenttrace;
};


double currentPulseFuncDerivs(  double t, const ArrayD &p, ArrayD &dfdp ) {
  double dT = p[4];
  double tau = p[0];
  double V0 = p[1];
  double V1 = p[2];
  double V2 = p[3];
  double y = 0.0;

  double V11 = (V0 - V1) * ::exp( -dT / tau ) + V1;
  double V21 = (V11- V2) * ::exp( -dT / tau ) + V2;

  double ex1 = ::exp( - (t - 1*dT) / tau);
  double ex2 = ::exp( - (t - 2*dT) / tau);
  double ex3 = ::exp( - (t - 3*dT) / tau);

  if (t < dT ) {
    y = V0;
    dfdp[0] = 0.0;
    dfdp[1] = 1.0;
    dfdp[2] = 0.0;
    dfdp[3] = 0.0;
  }
  else if ( t < 2*dT ) {
    y = ( V0 - V1 ) * ex1 + V1;
    dfdp[0] = (t-dT) / (tau*tau) * (V0-V1) * ex1;
    dfdp[1] = ex1;
    dfdp[2] = - ex1 + 1.0;
    dfdp[3] = 0.0;
  }
  else if ( t < 3*dT ) {
    y = ( V11 - V2 ) * ex2 + V2;
    dfdp[0] = (t-1*dT) / (tau*tau) * (V0-V1) * ex1 +
              (t-2*dT) / (tau*tau) * (V1-V2) * ex2;
    dfdp[1] = ex1;
    dfdp[2] = - ex1 + ex2;
    dfdp[3] = - ex2 + 1.0;
  }
  else if ( t < 4*dT ) {
    y = ( V21 - V0 ) * ex3 + V0;
    dfdp[0] = (t-1*dT) / (tau*tau) * (V0-V1) * ex1 +
              (t-2*dT) / (tau*tau) * (V1-V2) * ex2 +
              (t-3*dT) / (tau*tau) * (V2-V0) * ex3;
    dfdp[1] = ex1 - ex3 + 1.0;
    dfdp[2] = - ex1 + ex2;
    dfdp[3] = - ex2 + ex3;
  };
  dfdp[4] = 0.0;
  return y;
};


double linearFuncDerivs( double x, const ArrayD &p, ArrayD &dfdp ) {
  double m = p[0];
  double b = p[1];
  double y = m * x + b;
  dfdp[0] = x;
  dfdp[1] = 1.0;
  return y;
};


void PNSubtraction::analyzeCurrentPulse( SampleDataD voltagetrace, double I0 ) {
  double pulseamplitude = number( "pulseamplitude" );
  double pulseduration = number( "pulseduration" );
  double samplerate = trace( SpikeTrace[0] ).sampleRate();
  const InData &intrace = trace( SpikeTrace[0] );
  int dT = intrace.indices(pulseduration);

  // Fit exponentials to CurrentPulse
  ArrayD param( 5, 1.0 );
  param[0] = .05;
  param[1] = mean(voltagetrace.begin(), voltagetrace.begin()+10) + 1;
  param[2] = mean(voltagetrace.begin() + 2*dT - 10, voltagetrace.begin() + 2*dT ) + 1;
  param[3] = mean(voltagetrace.begin() + 3*dT - 10, voltagetrace.begin() + 3*dT ) + 3;
  param[4] = pulseduration;
  ArrayD error( voltagetrace.size(), 1.0 );
  ArrayD uncertainty( 5, 0.0 );
  ArrayI paramfit( 5, 1 );
  paramfit[4] = 0;
  double chisq = 0.0;

  marquardtFit( voltagetrace.range(), voltagetrace, error, currentPulseFuncDerivs,
          param, paramfit, uncertainty, chisq );

  // Fit leak current
  ArrayD I_leak( 3, 1.0 ); I_leak[0] = I0; I_leak[1] = I0 + 2*pulseamplitude; I_leak[2] = I0 + pulseamplitude;
  ArrayD V_leak( 3, 1.0 ); V_leak[0] = param[1]; V_leak[1] = param[2]; V_leak[2] = param[3];
  ArrayD p_leak( 2, 1.0 ); p_leak[0] = 0.1; p_leak[1] = 0.0;
  ArrayD err_leak( 2, 1.0 );
  ArrayD uncert_leak( 2, 0.0 );
  ArrayI pf_leak( 2, 1 );
  marquardtFit( V_leak, I_leak, err_leak, linearFuncDerivs, p_leak, pf_leak, uncert_leak, chisq );

  // Compute error and expected error
  ArrayD errV( voltagetrace.size(), 1.0);
  for ( int i=0; i<voltagetrace.size(); i++ ) {
    errV[i] = voltagetrace[i] - currentPulseFuncDerivs( i/samplerate, param, uncertainty );
  };

  gL = p_leak[0];
  EL = p_leak[1];
  tau = param[0];
  Cm = tau * gL;

  cerr << "tau=" << param[0]*1000.0 << "ms, Cm=" << Cm*1000.0 << "pF\n";
  cerr << "with std=" << errV.stdev() << " and expected min std of " << voltagetrace.stdev( 0.0, pulseduration - 1/samplerate ) << "\n";

};

}; /* namespace voltageclamp */

#include "moc_pnsubtraction.cc"<|MERGE_RESOLUTION|>--- conflicted
+++ resolved
@@ -168,11 +168,7 @@
     //sleep(pause);
   };
 
-<<<<<<< HEAD
 //  // skip prepulses if pn==0
-=======
-  //  // skip prepulses if pn==0
->>>>>>> 9a4fb93f
 //  if ( pn == 0 ) {
 //    write(signal);
 //

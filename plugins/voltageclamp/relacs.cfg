--- conflicted
+++ resolved
@@ -1,14 +1,8 @@
 *Settings
   Plugins:
-<<<<<<< HEAD
-      pluginpathes    : [ base*, base*, calibration*, ephys*, patchclamp*, voltageclamp*, comedi*, rtaicomedi*, dynclampsim ]
-      pluginhelppathes: ~
-      controlplugin   : [ Session, Session, AmplifierControl, SpectrumAnalyzer, PeriodHistogram ]
-=======
       pluginpathes    : [ base*, calibration*, ephys*, patchclamp*, voltageclamp*, comedi* ]
       pluginhelppathes: ~
       controlplugin   : [ Session, AmplifierControl, SpectrumAnalyzer, PeriodHistogram ]
->>>>>>> 3b8b1cd2
       modelplugin     : NeuronModels
   Pathes:
       pathformat : /home/sonnenberg/ephysdata/%04Y-%02m-%02d-%a2a
@@ -47,19 +41,6 @@
 
 *RELACS
   input data:
-<<<<<<< HEAD
-      inputsamplerate    : 20kHz
-      inputtracecapacity : 60s
-      inputunipolar      : false
-      inputtraceid       : [ V-1, Current-1, Interval ]
-      inputtracescale    : [ 100, 2, 1e+06 ]
-      inputtraceunit     : [ mV, nA, us ]
-      inputtracedevice   : [ ai-1, ai-1, ai-1 ]
-      inputtracechannel  : [ 1, 2, 1000 ]
-      inputtracereference: [ ground, ground, ground ]
-      inputtracemaxvalue : [ 1000, 20, 100 ]
-      inputtracecenter   : [ true, true, true ]
-=======
       inputsamplerate    : 100kHz
       inputtracecapacity : 900s
       inputunipolar      : false
@@ -71,20 +52,13 @@
       inputtracereference: [ ground, ground ]
       inputtracemaxvalue : [ 200, 20 ]
       inputtracecenter   : [ true, true ]
->>>>>>> 3b8b1cd2
   output data:
       outputtraceid      : [ Current-1, Potential-1 ]
       outputtracedevice  : [ ao-1, ao-1 ]
       outputtracechannel : [ 0, 1 ]
-<<<<<<< HEAD
-      outputtracescale   : [ 0.1, 0.01 ]
-      outputtraceunit    : [ nA, mV ]
-      outputtracemaxrate : [ 20kHz, 20kHz ]
-=======
       outputtracescale   : [ 1, 0.01 ]
       outputtraceunit    : [ nA, mV ]
       outputtracemaxrate : [ 100kHz, 100kHz ]
->>>>>>> 3b8b1cd2
       outputtracemodality: [ current, voltage ]
 
 *Macros
@@ -104,11 +78,7 @@
       storesize      : true
 
 *AudioMonitor
-<<<<<<< HEAD
-  device   : [ "-1 default", "2 HDA Intel PCH: HDMI 0 (hw:0,3) (8 channels)", "3 HDA Intel PCH: HDMI 1 (hw:0,7) (8 channels)", "4 HDA Intel PCH: HDMI 2 (hw:0,8) (8 channels)", "5 HDA Intel PCH: HDMI 3 (hw:0,9) (8 channels)", "6 HDA Intel PCH: HDMI 4 (hw:0,10) (8 channels)", "9 hdmi (8 channels)", "10 pulse (32 channels)", "11 default (32 channels) - default" ]
-=======
   device   : [ "-1 default", "0 HDA Intel PCH: CX20642 Analog (hw:0,0) (2 channels)", "2 HDA Intel PCH: HDMI 0 (hw:0,3) (8 channels)", "3 HDA Intel PCH: HDMI 1 (hw:0,7) (8 channels)", "4 sysdefault (128 channels)", "5 front (2 channels)", "6 surround40 (2 channels)", "7 surround51 (2 channels)", "8 surround71 (2 channels)", "9 hdmi (8 channels)", "10 pulse (32 channels)", "11 dmix (2 channels)", "12 default (32 channels) - default" ]
->>>>>>> 3b8b1cd2
   enable   : true
   mute     : true
   gain     : 1
@@ -116,24 +86,6 @@
 
 *Devices
   Device1:
-<<<<<<< HEAD
-      plugin       : AmplMode
-      ident        : ampl-1
-      device       : dio-1
-      bridgepin    : 2
-      cclamppin    : 1
-      vclamppin    : 0
-      dclamppin    : 5
-      syncpin      : 6
-      resistancepin: 3
-      buzzerpin    : 4
-
-*Analog Input Devices
-  Device1:
-      plugin: [ DynClampAnalogInput, DynClampAISim ]
-      device: /dev/comedi0
-      ident : ai-1
-=======
       plugin : ComediNIPFI
       device : /dev/comedi0
       ident  : pfi-1
@@ -146,17 +98,16 @@
       device       : /dev/comedi0
       ident        : ai-1
       usenipfistart: 1
->>>>>>> 3b8b1cd2
 
 *Analog Output Devices
   Device1:
-      plugin: [ DynClampAnalogOutput, DynClampAOSim ]
+      plugin: ComediAnalogOutput
       device: /dev/comedi0
       ident : ao-1
       delays: 0ms
 
 *Digital I/O Devices
   Device1:
-      plugin: DynClampDigitalIO
+      plugin: ComediDigitalIO
       device: /dev/comedi0
       ident : dio-1

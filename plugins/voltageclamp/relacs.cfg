*Settings
  Plugins:
      pluginpathes    : [ base*, calibration*, ephys*, patchclamp*, voltageclamp*, comedi* ]
      pluginhelppathes: ~
      controlplugin   : [ Session, AmplifierControl, SpectrumAnalyzer, PeriodHistogram ]
      modelplugin     : NeuronModels
  Pathes:
      pathformat : /home/sonnenberg/ephysdata/%04Y-%02m-%02d-%a2a
      defaultpath: dry
      repropath  : [ stimuli/repros/, reprodata, stimuli/repros/ ]
      infofile   : info.dat
  Save:
      saverelacsfiles  : true
      saveodmlfiles    : false
      savenixfiles     : true
      savenixcompressed: true
      saverelacscore   : true
      saverelacsplugins: true
      saverelacslog    : true
      saveattenuators  : true
  Date/time formats:
      elapsedformat    : "%02H:%02M"
      sessiontimeformat: %Hh%02Mmin%02Ssec
      reprotimeformat  : %Mmin%02Ssec
  Plotting:
      printcommand: ~
  Data acquisition:
      processinterval: 50ms
      aitimeout      : 10seconds

*Metadata
  -Setup-:
      Identifier (Name): Setup1
      Maintainer       : Your name
      Creator          : Whoever
      Location (Room)  : virtual
      Lab              : XYZ-Lab
      Institute        : Your institute
      University       : Your university
      Address          : Your institute's address

*RELACS
  input data:
      inputsamplerate    : 100kHz
      inputtracecapacity : 900s
      inputunipolar      : false
      inputtraceid       : [ V-1, Current-1 ]
      inputtracescale    : [ 20, 2 ]
      inputtraceunit     : [ mV, nA ]
      inputtracedevice   : [ ai-1, ai-1 ]
<<<<<<< HEAD
      inputtracechannel  : [ 5, 6 ]
=======
      inputtracechannel  : [ 1, 2 ]
>>>>>>> fae5e9ed
      inputtracereference: [ ground, ground ]
      inputtracemaxvalue : [ 200, 20 ]
      inputtracecenter   : [ true, true ]
  output data:
      outputtraceid      : [ Current-1, Potential-1 ]
      outputtracedevice  : [ ao-1, ao-1 ]
      outputtracechannel : [ 0, 1 ]
      outputtracescale   : [ 1, 0.01 ]
      outputtraceunit    : [ nA, mV ]
      outputtracemaxrate : [ 100kHz, 100kHz ]
      outputtracemodality: [ current, voltage ]

*Macros
  file            : macros.cfg
  mainfile        : macros.cfg
  fallbackonreload: true

*FilterDetectors
  Filter1:
      name           : Spikes-1
      filter         : IntraSpikeDetector
      inputtrace     : V-1
      save           : true
      savemeanquality: true
      plot           : true
      buffersize     : 300000
      storesize      : true

*AudioMonitor
  device   : [ "-1 default", "2 HDA Intel PCH: HDMI 0 (hw:0,3) (8 channels)", "3 HDA Intel PCH: HDMI 1 (hw:0,7) (8 channels)", "4 HDA Intel PCH: HDMI 2 (hw:0,8) (8 channels)", "5 HDA Intel PCH: HDMI 3 (hw:0,9) (8 channels)", "6 HDA Intel PCH: HDMI 4 (hw:0,10) (8 channels)", "8 hdmi (8 channels)", "9 pulse (32 channels)", "10 default (32 channels) - default" ]
  enable   : true
  mute     : false
  gain     : 1
  audiorate: [ "44.1", "8", "16", "22.05", "44.1", "48", "96" ]kHz

*Devices
  Device1:
      plugin : ComediNIPFI
      device : /dev/comedi0
      ident  : pfi-1
      channel: 6
      routing: AO_START1

*Analog Input Devices
  Device1:
      plugin       : ComediAnalogInput
      device       : /dev/comedi0
      ident        : ai-1
      usenipfistart: 1

*Analog Output Devices
  Device1:
      plugin: ComediAnalogOutput
      device: /dev/comedi0
      ident : ao-1
      delays: 0ms

*Digital I/O Devices
  Device1:
      plugin: ComediDigitalIO
      device: /dev/comedi0
      ident : dio-1
<|MERGE_RESOLUTION|>--- conflicted
+++ resolved
@@ -48,11 +48,7 @@
       inputtracescale    : [ 20, 2 ]
       inputtraceunit     : [ mV, nA ]
       inputtracedevice   : [ ai-1, ai-1 ]
-<<<<<<< HEAD
       inputtracechannel  : [ 5, 6 ]
-=======
-      inputtracechannel  : [ 1, 2 ]
->>>>>>> fae5e9ed
       inputtracereference: [ ground, ground ]
       inputtracemaxvalue : [ 200, 20 ]
       inputtracecenter   : [ true, true ]

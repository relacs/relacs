*Settings
  Plugins:
      pluginpathes    : [ base*, base*, misc*, ephys*, efield*, efish*, comedi*, attcs3310* ]
      pluginhelppathes: ~
      controlplugin   : [ Session, AmplifierControl, SpectrumAnalyzer, Robot ]
      modelplugin     : PUnitModel
  Pathes:
      pathformat : %04Y-%02m-%02d-%a2a
      defaultpath: dry/
      repropath  : [ stimuli/repros/, reprodata, stimuli/repros/ ]
      infofile   : info.dat
  Save:
      saverelacsfiles  : true
      saveodmlfiles    : false
      saverelacscore   : true
      saverelacsplugins: true
      saverelacslog    : true
      saveattenuators  : true
  Date/time formats:
      elapsedformat    : "%02H:%02M"
      sessiontimeformat: %Hh%02Mmin%02Ssec
      reprotimeformat  : %Mmin%02Ssec
  Plotting:
      printcommand: ~
  Data acquisition:
      processinterval: 50ms
      aitimeout      : 10seconds

*Metadata
  -Setup-:
      Identifier (Name): Setup1
      Maintainer       : Your name
      Creator          : Whoever
      Location (Room)  : virtual
      Lab              : XYZ-Lab
      Institute        : Your institute
      University       : Your university
      Address          : Your institute's address

*RELACS
  input data:
      inputsamplerate    : 20kHz
      inputtracecapacity : 600s
      inputunipolar      : false
      inputtraceid       : [ V-1, EOD, LocalEOD-1, GlobalEFieldStimulus ]
      inputtracescale    : [ 100, 1, 10, 1 ]
      inputtraceunit     : [ mV, mV, mV, mV ]
      inputtracedevice   : [ ai-1, ai-1, ai-1, ai-1 ]
      inputtracechannel  : [ 0, 2, 4, 6 ]
      inputtracereference: [ ground, ground, ground, ground ]
      inputtracemaxvalue : [ 100, 2, 2, 10 ]
      inputtracecenter   : [ true, false, false, false ]
  output data:
      outputtraceid      : [ GlobalEField, GlobalEFieldAM, LocalEField, I ]
      outputtracedevice  : [ ao-1, ao-1, ao-1, ao-1 ]
      outputtracechannel : [ 0, 1, 2, 3 ]
      outputtracescale   : [ 1, 1, 1, 1 ]
      outputtraceunit    : [ V, V, V, V ]
      outputtracemaxrate : [ 40kHz, 40kHz, 40kHz, 40kHz ]
      outputtracemodality: [ electric, electric, electric, current ]

*Macros
  file            : [ macrosam.cfg, macros.cfg, macrosdc.cfg ]
  mainfile        : macros.cfg
  fallbackonreload: true

*FilterDetectors
  Filter1:
      name           : Spikes-1
      filter         : DynamicSUSpikeDetector
      inputtrace     : V-1
      save           : true
      savemeanquality: true
      plot           : true
      buffersize     : 300000
      storesize      : true
      storewidth     : false
  Filter2:
      name           : EOD
      filter         : EODDetector
      inputtrace     : EOD
      save           : true
      savemeanquality: false
      plot           : true
      trigger        : true
      buffersize     : 300000
      storesize      : true
      storewidth     : false
  Filter3:
      name           : Chirps
      filter         : ChirpDetector
      inputtrace     : EOD
      save           : true
      savemeanquality: false
      plot           : true
      buffersize     : 300000
      storesize      : true
      storewidth     : true
  Filter4:
      name           : LocalEOD-1
      filter         : EODDetector
      inputtrace     : LocalEOD-1
      save           : false
      savemeanquality: false
      plot           : true
      buffersize     : 300000
      storesize      : true
      storewidth     : false
  Filter5:
      name           : LocalBeat-1
      filter         : BeatDetector
      inputtrace     : LocalEOD-1
      save           : true
      savemeanquality: false
      plot           : true
      buffersize     : 300000
      storesize      : true
      storewidth     : false
      othertrace     : Chirps
  Filter6:
      name           : GlobalEFieldStimulus
      filter         : EODDetector
      inputtrace     : GlobalEFieldStimulus
      save           : false
      savemeanquality: false
      plot           : true
      buffersize     : 300000
      storesize      : true
      storewidth     : false

*AudioMonitor
<<<<<<< HEAD
  device   : [ "-1 default", "0 HDA Intel PCH: ALC3202 Analog (hw:0,0) (4 channels)", "1 HDA Intel PCH: HDMI 0 (hw:0,3) (8 channels)", "2 HDA Intel PCH: HDMI 1 (hw:0,7) (8 channels)", "3 HDA Intel PCH: HDMI 2 (hw:0,8) (8 channels)", "4 sysdefault (128 channels)", "5 front (4 channels)", "6 surround40 (4 channels)", "7 surround51 (4 channels)", "8 surround71 (4 channels)", "9 hdmi (8 channels)", "10 pulse (32 channels)", "11 dmix (2 channels)", "12 default (32 channels) - default", "13 /dev/dsp (16 channels)" ]
=======
  device   : [ "-1 default", "-1 default", "0 HDA Intel PCH: ALC298 Analog (hw:0,0) (4 channels)", "1 HDA Intel PCH: HDMI 0 (hw:0,3) (8 channels)", "2 HDA Intel PCH: HDMI 1 (hw:0,7) (8 channels)", "3 HDA Intel PCH: HDMI 2 (hw:0,8) (8 channels)", "4 HDA Intel PCH: HDMI 3 (hw:0,9) (8 channels)", "5 HDA Intel PCH: HDMI 4 (hw:0,10) (8 channels)", "6 sysdefault (128 channels)", "7 front (4 channels)", "8 surround40 (4 channels)", "9 surround51 (4 channels)", "10 surround71 (4 channels)", "11 hdmi (8 channels)", "12 pulse (32 channels)", "13 dmix (2 channels)", "14 default (32 channels) - default" ]
>>>>>>> ccfbc303
  enable   : true
  mute     : true
  gain     : 1
  audiorate: [ "44.1", "8", "16", "22.05", "44.1", "48", "96" ]kHz

*Devices
  Device1:
      plugin       : AmplMode
      device       : dio-1
      ident        : ampl-1
      buzzerpin    : 12
      resistancepin: 11
      bridgepin    : 10
      cclamppin    : 9
      vclamppin    : 8
      buzzerpulse  : 500
  Device2:
      plugin: [ Mirob, Mirob ]
      device: dev
      ident : robot-1
  Device3:
      plugin: [ XYZRobot, XYZRobot ]
      device: robot-1
      ident : robot-2

*Analog Input Devices
  Device1:
      plugin: ComediAnalogInput
      device: /dev/comedi0
      ident : ai-1

*Analog Output Devices
  Device1:
      plugin: ComediAnalogOutput
      device: /dev/comedi0
      ident : ao-1

*Digital I/O Devices
  Device1:
      plugin: ComediDigitalIO
      device: /dev/comedi0
      ident : dio-1

*Attenuator Interfaces
  Device1:
      plugin         : LinearAttenuate
      device         : none
      line           : 0
      aodevice       : ao-1
      aochannel      : 0
      ident          : Attenuator-0
      intensityname  : amplitude
      intensityunit  : mV/cm
      intensityformat: %6.3f
  Device2:
      plugin         : LinearAttenuate
      device         : none
      line           : 1
      aodevice       : ao-1
      aochannel      : 1
      ident          : Attenuator-1
      intensityname  : amplitude
      intensityunit  : mV/cm
      intensityformat: %6.3f
<|MERGE_RESOLUTION|>--- conflicted
+++ resolved
@@ -129,11 +129,7 @@
       storewidth     : false
 
 *AudioMonitor
-<<<<<<< HEAD
   device   : [ "-1 default", "0 HDA Intel PCH: ALC3202 Analog (hw:0,0) (4 channels)", "1 HDA Intel PCH: HDMI 0 (hw:0,3) (8 channels)", "2 HDA Intel PCH: HDMI 1 (hw:0,7) (8 channels)", "3 HDA Intel PCH: HDMI 2 (hw:0,8) (8 channels)", "4 sysdefault (128 channels)", "5 front (4 channels)", "6 surround40 (4 channels)", "7 surround51 (4 channels)", "8 surround71 (4 channels)", "9 hdmi (8 channels)", "10 pulse (32 channels)", "11 dmix (2 channels)", "12 default (32 channels) - default", "13 /dev/dsp (16 channels)" ]
-=======
-  device   : [ "-1 default", "-1 default", "0 HDA Intel PCH: ALC298 Analog (hw:0,0) (4 channels)", "1 HDA Intel PCH: HDMI 0 (hw:0,3) (8 channels)", "2 HDA Intel PCH: HDMI 1 (hw:0,7) (8 channels)", "3 HDA Intel PCH: HDMI 2 (hw:0,8) (8 channels)", "4 HDA Intel PCH: HDMI 3 (hw:0,9) (8 channels)", "5 HDA Intel PCH: HDMI 4 (hw:0,10) (8 channels)", "6 sysdefault (128 channels)", "7 front (4 channels)", "8 surround40 (4 channels)", "9 surround51 (4 channels)", "10 surround71 (4 channels)", "11 hdmi (8 channels)", "12 pulse (32 channels)", "13 dmix (2 channels)", "14 default (32 channels) - default" ]
->>>>>>> ccfbc303
   enable   : true
   mute     : true
   gain     : 1
